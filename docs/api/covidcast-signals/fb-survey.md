---
title: Symptom Surveys
parent: Data Sources and Signals
grand_parent: COVIDcast Epidata API
---

# Symptom Surveys
{: .no_toc}

* **Source name:** `fb-survey`
<<<<<<< HEAD
* **First issued:** April 29, 2020
* **Number of data revisions since May 19, 2020:** 1
* **Date of last change:** [June 3, 2020](../covidcast_changelog.md#fb-survey)
* **Available for:** county, hrr, msa, state (see [geography coding docs](../covidcast_geography.md))
=======
* **Number of data revisions since 19 May 2020:** 1
* **Date of last change:** [3 June 2020](../covidcast_changelog.md#fb-survey)
* **Available for:** county, hrr, msa, state, nation (see [geography coding docs](../covidcast_geography.md))
>>>>>>> 9ca09e3a
* **Time type:** day (see [date format docs](../covidcast_times.md))
* **License:** [CC BY](../covidcast_licensing.md#creative-commons-attribution)

## Overview

This data source is based on symptom surveys run by the Delphi group at Carnegie
Mellon. Facebook directs a random sample of its users to these surveys, which
are voluntary. Individual survey responses are held by CMU and are sharable with
other health researchers under a data use agreement. No individual survey
responses are shared back to Facebook. See our [surveys
page](https://covidcast.cmu.edu/surveys.html) for more detail about how the
surveys work and how they are used outside the COVIDcast API.

We produce several sets of signals based on the survey data, listed and
described in the sections below:

1. [Influenza-like and COVID-like illness indicators](#ili-and-cli-indicators),
   based on reported symptoms
2. [Behavior indicators](#behavior-indicators), including mask-wearing,
   traveling, and activities outside the home
3. [Testing indicators](#testing-indicators) based on respondent reporting of
   their COVID test results
4. [Vaccination indicators](#vaccination-indicators), based on respondent
   reporting of COVID vaccinations and whether they would accept a vaccine
4. [Mental health indicators](#mental-health-indicators), based on self-reports
   of anxiety, depression, isolation, and worry about COVID

## Table of Contents
{: .no_toc .text-delta}

1. TOC
{:toc}

## Survey Text and Questions

The survey starts with the following 5 questions:

1. In the past 24 hours, have you or anyone in your household had any of the
   following (yes/no for each):
   - (a) Fever (100 °F or higher)
   - (b) Sore throat
   - (c) Cough
   - (d) Shortness of breath
   - (e) Difficulty breathing
2. How many people in your household (including yourself) are sick (fever, along
   with at least one other symptom from the above list)?
3. How many people are there in your household in total (including yourself)?
   *[Beginning in wave 4, this question asks respondents to break the number
   down into three age categories.]*
4. What is your current ZIP code?
5. How many additional people in your local community that you know personally
   are sick (fever, along with at least one other symptom from the above list)?

Beyond these 5 questions, there are also many other questions that follow in the
survey, which go into more detail on symptoms, contacts, risk factors, and
demographics. These are used for many of our behavior and testing indicators
below. The full text of the survey (including all deployed versions) can be
found on our [questions and coding page](../../symptom-survey/coding.md).
Researchers can [request
access](https://dataforgood.fb.com/docs/covid-19-symptom-survey-request-for-data-access/)
to (fully de-identified) individual survey responses for research purposes.

As of mid-August 2020, the average number of Facebook survey responses we
receive each day is about 74,000, and the total number of survey responses we
have received is over 9 million.

## ILI and CLI Indicators

Of primary interest for the API are the symptoms defining a COVID-like illness
(fever, along with cough, or shortness of breath, or difficulty breathing) or
influenza-like illness (fever, along with cough or sore throat). Using this
survey data, we estimate the percentage of people who have a COVID-like illness,
or influenza-like illness, in a given location, on a given day.

| Signals | Description |
| --- | --- |
| `raw_cli` and `smoothed_cli` | Estimated percentage of people with COVID-like illness based on the [criteria below](#ili-and-cli-indicators), with no survey weighting <br/> **First Available:** 04/06/2020|
| `raw_ili` and `smoothed_ili` | Estimated percentage of people with influenza-like illness based on the [criteria below](#ili-and-cli-indicators), with no survey weighting <br/> **First Available:** 04/06/2020|
| `raw_wcli` and `smoothed_wcli` | Estimated percentage of people with COVID-like illness; adjusted using survey weights [as described below](#survey-weighting) <br/> **First Available:** 04/06/2020|
| `raw_wili` and `smoothed_wili` | Estimated percentage of people with influenza-like illness; adjusted using survey weights [as described below](#survey-weighting) <br/> **First Available:** 04/06/2020|
| `raw_hh_cmnty_cli` and `smoothed_hh_cmnty_cli` | Estimated percentage of people reporting illness in their local community, as [described below](#estimating-community-cli), including their household, with no survey weighting <br/> **First Available:** 04/15/2020 |
| `raw_nohh_cmnty_cli` and `smoothed_nohh_cmnty_cli` | Estimated percentage of people reporting illness in their local community, as [described below](#estimating-community-cli), not including their household, with no survey weighting <br/> **First Available:** 04/15/2020|

Note that for `raw_hh_cmnty_cli` and `raw_nohh_cmnty_cli`, the illnesses
included are broader: a respondent is included if they know someone in their
household (for `raw_hh_cmnty_cli`) or community with fever, along with sore
throat, cough, shortness of breath, or difficulty breathing. This does not
attempt to distinguish between COVID-like and influenza-like illness.

Influenza-like illness or ILI is a standard indicator, and is defined by the CDC
as: fever along with sore throat or cough. From the list of symptoms from Q1 on
our survey, this means a and (b or c).

COVID-like illness or CLI is not a standard indicator. Through our discussions
with the CDC, we chose to define it as: fever along with cough or shortness of
breath or difficulty breathing.

Symptoms alone are not sufficient to diagnose influenza or coronavirus
infections, and so these ILI and CLI indicators are *not* expected to be
unbiased estimates of the true rate of influenza or coronavirus infections.
These symptoms can be caused by many other conditions, and many true infections
can be asymptomatic. Instead, we expect these indicators to be useful for
comparison across the United States and across time, to determine where symptoms
appear to be increasing.

**Smoothing.** The signals beginning with `smoothed_` estimate the same quantities as their
`raw` partners, but are smoothed in time to reduce day-to-day sampling noise;
see [details below](#smoothing). Crucially, because the smoothed signals combine
information across multiple days, they have larger sample sizes and hence are
available for more counties and MSAs than the raw signals.

### Defining Household ILI and CLI

For a single survey, we are interested in the quantities:

- $$X =$$ the number of people in the household with ILI;
- $$Y =$$ the number of people in the household with CLI;
- $$N =$$ the number of people in the household.

Note that $$N$$ comes directly from the answer to Q3, but neither $$X$$ nor
$$Y$$ can be computed directly (because Q2 does not give an answer to the
precise symptomatic profile of all individuals in the household, it only asks
how many individuals have fever and at least one other symptom from the list).

We hence estimate $$X$$ and $$Y$$ with the following simple strategy. Consider
ILI, without a loss of generality (we apply the same strategy to CLI). Let $$Z$$
be the answer to Q2.

- If the answer to Q1 does not meet the ILI definition, then we report $$X=0$$.
- If the answer to Q1 does meet the ILI definition, then we report $$X = Z$$.

This can only "over count" (result in too large estimates of) the true $$X$$ and
$$Y$$. For example, this happens when some members of the household experience
ILI that does not also qualify as CLI, while others experience CLI that does not
also qualify as ILI. In this case, for both $$X$$ and $$Y$$, our simple strategy
would return the sum of both types of cases. However, given the extreme degree
of overlap between the definitions of ILI and CLI, it is reasonable to believe
that, if symptoms across all household members qualified as both ILI and CLI,
each individual would have both, or neither---with neither being more common.
Therefore we do not consider this "over counting" phenomenon practically
problematic.

### Estimating Percent ILI and CLI

Let $$x$$ and $$y$$ be the number of people with ILI and CLI, respectively, over
a given time period, and in a given location (for example, the time period being
a particular day, and a location being a particular county). Let $$n$$ be the
total number of people in this location. We are interested in estimating the
true ILI and CLI percentages, which we denote by $$p$$ and $$q$$, respectively:

$$
p = 100 \cdot \frac{x}{n}
\quad\text{and}\quad
q = 100 \cdot \frac{y}{n}.
$$

We estimate $$p$$ and $$q$$ across 4 aggregation schemes:

1. daily, at the county level;
2. daily, at the MSA (metropolitan statistical area) level;
3. daily, at the HRR (hospital referral region) level;
4. daily, at the state level.

These are possible because we have the ZIP code of the household from Q4 of the
survey. Our current rule-of-thumb is to discard any estimate (whether at a
county, MSA, HRR, or state level) that is based on fewer than 100 survey
responses. When our geographical mapping data indicates that a ZIP code is part
of multiple geographical units in a single aggregation, we assign weights
$$w_i^\text{geodiv}$$ to each of these units (based on the ZIP code's overlap
with each geographical unit) and use these weights as part of the survey
weighting, as [described below](#survey-weighting).

In a given aggregation unit (for example, daily-county), let $$X_i$$ and
$$Y_i$$ denote number of ILI and CLI cases in the household, respectively
(computed according to the simple strategy described above), and let $$N_i$$
denote the total number of people in the household, in survey $$i$$, out of
$$m$$ surveys we collected. Then our estimates of $$p$$ and $$q$$ (see
the [appendix](#appendix) for motivating details) are: 

$$
\hat{p} = 100 \cdot \frac{1}{m}\sum_{i=1}^m \frac{X_i}{N_i}
\quad\text{and}\quad
\hat{q} = 100 \cdot \frac{1}{m}\sum_{i=1}^m \frac{Y_i}{N_i}.
$$

Their estimated standard errors are:

$$
\begin{aligned}
\widehat{\mathrm{se}}(\hat{p}) &= 100 \cdot \frac{1}{m+1}\sqrt{
  \left(\frac{1}{2} - \frac{\hat{p}}{100}\right)^2 +
  \sum_{i=1}^m \left(\frac{X_i}{N_i} - \frac{\hat{p}}{100}\right)^2
} \\
\widehat{\mathrm{se}}(\hat{q}) &= 100 \cdot \frac{1}{m+1}\sqrt{
  \left(\frac{1}{2} - \frac{\hat{q}}{100}\right)^2 +
  \sum_{i=1}^m \left(\frac{Y_i}{N_i} - \frac{\hat{q}}{100}\right)^2
},
\end{aligned}
$$

the standard deviations of the estimators after adding a single
pseudo-observation at 1/2 (treating $$m$$ as fixed). The use of the
pseudo-observation prevents standard error estimates of zero, and in simulations
improves the quality of the standard error estimates.

The pseudo-observation is not used in $$\hat{p}$$ and $$\hat{q}$$ themselves, to
avoid potentially large amounts of estimation bias, as $$p$$ and $$q$$ are
expected to be small.

### Estimating "Community CLI"

Over a given time period, and in a given location, let $$u$$ be the number of
people who know someone in their community with CLI, and let $$v$$ be the number
of people who know someone in their community, outside of their household, with
CLI. With $$n$$ denoting the number of people total in this location, we are
interested in the percentages:

$$
a = 100 \cdot \frac{u}{n}
\quad\text{and}\quad
b = 100 \cdot \frac{y}{n}.
$$

We will estimate $$a$$ and $$b$$ across the same 4 aggregation schemes as
before. 

For a single survey, let:

- $$U = 1$$ if and only if a positive number is reported for Q2 or Q5;
- $$V = 1$$ if and only if a positive number is reported for Q2.

In a given aggregation unit (for example, daily-county), let $$U_i$$ and
$$V_i$$ denote these quantities for survey $$i$$, and $$m$$ denote the number of
surveys total.  Then to estimate $$a$$ and $$b$$, we simply use:

$$
\hat{a} = 100 \cdot \frac{1}{m} \sum_{i=1}^m U_i
\quad\text{and}\quad
\hat{b} = 100 \cdot \frac{1}{m} \sum_{i=1}^m V_i.
$$

Hence $$\hat{a}$$ is reported in the `hh_cmnty_cli` signals and $$\hat{b}$$ in
the `nohh_cmnty_cli` signals. Their estimated standard errors are:

$$
\begin{aligned}
\widehat{\mathrm{se}}(\hat{a}) &= 100 \cdot \sqrt{\frac{\frac{\hat{a}}{100}(1-\frac{\hat{a}}{100})}{m}} \\
\widehat{\mathrm{se}}(\hat{b}) &= 100 \cdot \sqrt{\frac{\frac{\hat{b}}{100}(1-\frac{\hat{b}}{100})}{m}},
\end{aligned}
$$

which are the plug-in estimates of the standard errors of the binomial
proportions (treating $$m$$ as fixed).

Note that $$\sum_{i=1}^m U_i$$ is the number of survey respondents who know
someone in their community with *either ILI or CLI*, and not CLI alone; and
similarly for $$V$$. Hence $$\hat{a}$$ and $$\hat{b}$$ will generally
overestimate $$a$$ and $$b$$. However, given the extremely high overlap between
the definitions of ILI and CLI, we do not consider this to be practically very
problematic.


### Smoothing

The smoothed versions of all `fb-survey` signals (with `smoothed_` prefix) are
calculated using seven day pooling. For example, the estimate reported for June
7 in a specific geographical area (such as county or MSA) is formed by
collecting all surveys completed between June 1 and 7 (inclusive) and using that
data in the estimation procedures described above.


## Behavior Indicators

| Signal | Description | Survey Item | Introduced |
| --- | --- | --- | --- |
| `smoothed_wearing_mask` | Estimated percentage of people who wore a mask for most or all of the time while in public in the past 5 days; those not in public in the past 5 days are not counted. <br/> **First Available:** 09/08/2020| C14 | Wave 4, Sept 8, 2020 |
| `smoothed_others_masked` | Estimated percentage of respondents who say that most or all *other* people wear masks, when they are in public and social distancing is not possible <br/> **First Available:** 11/24/2020 | C16 | Wave 5, Nov 24, 2020 |
| `smoothed_travel_outside_state_5d` | Estimated percentage of respondents who report traveling outside their state in the past 5 days <br/> **First Available:** 04/06/2020| C6 | Wave 1 |
| `smoothed_work_outside_home_1d` | Estimated percentage of respondents who worked or went to school outside their home in the past 24 hours <br/> **First Available:** 09/08/2020 | C13 | Wave 4, Sept 8, 2020 |
| `smoothed_shop_1d` | Estimated percentage of respondents who went to a "market, grocery store, or pharmacy" in the past 24 hours <br/> **First Available:** 09/08/2020| C13 | Wave 4, Sept 8, 2020 |
| `smoothed_restaurant_1d` | Estimated percentage of respondents who went to a "bar, restaurant, or cafe" in the past 24 hours <br/> **First Available:** 09/08/2020 | C13 | Wave 4, Sept 8, 2020 |
| `smoothed_spent_time_1d` | Estimated percentage of respondents who "spent time with someone who isn't currently staying with you" in the past 24 hours <br/> **First Available:** 09/08/2020| C13 | Wave 4, Sept 8, 2020 |
| `smoothed_large_event_1d` | Estimated percentage of respondents who "attended an event with more than 10 people" in the past 24 hours <br/> **First Available:** 09/08/2020| C13 | Wave 4, Sept 8, 2020 |
| `smoothed_public_transit_1d` | Estimated percentage of respondents who "used public transit" in the past 24 hours <br/> **First Available:** 09/08/2020 | C13 | Wave 4, Sept 8, 2020 |

Weighted versions of these signals, using the [survey weighting described
below](#survey-weighting) to be more representative of state demographics, are
also available. These have names beginning `smoothed_w`, such as
`smoothed_wwearing_mask`.


## Testing Indicators

| Signal | Description | Survey Item |
| --- | --- | --- |
| `smoothed_tested_14d` | Estimated percentage of people who were tested for COVID-19 in the past 14 days, regardless of their test result <br/> **First Available:** 09/08/2020| B8, B10 |
| `smoothed_tested_positive_14d` | Estimated test positivity rate (percent) among people tested for COVID-19 in the past 14 days <br/> **First Available:** 09/08/2020| B10a |
| `smoothed_wanted_test_14d` | Estimated percentage of people who *wanted* to be tested for COVID-19 in the past 14 days, out of people who were *not* tested in that time <br/> **First Available:** 09/08/2020 | B12 |

These indicators are based on questions in Wave 4 of the survey, introduced on
September 8, 2020.

Weighted versions of these signals, using the [survey weighting described
below](#survey-weighting) to be more representative of state demographics, are
also available. These have names beginning `smoothed_w`, such as
`smoothed_wtested_14d`.


## Vaccination Indicators

| Signal | Description | Survey Item |
| --- | --- | --- |
<<<<<<< HEAD
| `smoothed_accept_covid_vaccine` | Estimated percentage of respondents who would definitely or probably choose to get vaccinated, if a COVID-19 vaccine were offered to them today. **Note:** Until January 6, 2021, all respondents answered this question; beginning on that date, only respondents who said they have not received a COVID vaccine are asked this question. <br/> **First Available:** 01/01/2021 | V3 |
=======
| `smoothed_accept_covid_vaccine` | Estimated percentage of respondents who would definitely or probably choose to get vaccinated, if a COVID-19 vaccine were offered to them today. **Note:** Until January 6, 2021, all respondents answered this question; beginning on that date, only respondents who said they have not received a COVID vaccine are asked this question. | V3 |
| `smoothed_covid_vaccinated` | Estimated percentage of respondents who have already received a vaccine for COVID-19. **Note:** The Centers for Disease Control compiles data on vaccine administration across the United States. This signal may differ from CDC data because of survey biases and should not be treated as authoritative. However, the survey signal is not subject to the lags and reporting problems in official vaccination data. | V1 |
>>>>>>> 9ca09e3a

These indicators are based on questions added in Wave 6 of the survey,
introduced on December 19, 2020; however, Delphi only enabled item V1 beginning
January 6, 2021. **Note:** As of January 2021, vaccination items on the survey
are being revised in preparation for Wave 7. We may replace the signals above
with new signals (with different names) if the underlying survey items change
significantly.

Weighted versions of these signals, using the [survey weighting described
below](#survey-weighting) to be more representative of state demographics, are
also available. They have names beginning with `smoothed_w`, such as
`smoothed_waccept_covid_vaccine`.


## Mental Health Indicators

| Signal | Description | Survey Item |
| --- | --- | --- |
| `smoothed_anxious_5d` | Estimated percentage of respondents who reported feeling "nervous, anxious, or on edge" for most or all of the past 5 days <br/> **First Available:** 09/08/2020| C8 |
| `smoothed_depressed_5d` | Estimated percentage of respondents who reported feeling depressed for most or all of the past 5 days <br/> **First Available:** 09/08/2020| C8 |
| `smoothed_felt_isolated_5d` | Estimated percentage of respondents who reported feeling "isolated from others" for most or all of the past 5 days <br/> **First Available:** 09/08/2020| C8 |
| `smoothed_worried_become_ill` | Estimated percentage of respondents who reported feeling very or somewhat worried that "you or someone in your immediate family might become seriously ill from COVID-19" <br/> **First Available:** 09/08/2020| C9 |
| `smoothed_worried_finances` | Estimated percentage of respondents who report being very or somewhat worried about their "household's finances for the next month" <br/> **First Available:** 09/08/2020| C15 |

Some of these questions were present in the earliest waves of the survey, but
only in Wave 4 did respondents consent to our use of aggregate data to
study other impacts of COVID, such as mental health. Hence, these aggregates only
include respondents to Wave 4 and later waves, beginning September 8, 2020.

Weighted versions of these signals, using the [survey weighting described
below](#survey-weighting) to be more representative of state demographics, are
also available. These have names beginning `smoothed_w`, such as
`smoothed_wdepressed_14d`.


## Survey Weighting

Notice that the estimates defined in the previous sections are calculated with
respect to the population of US Facebook users. (To be precise, the ILI and CLI
indicators reflect the population of US Facebook users *and* their household
members). In reality, our estimates are even further skewed by the varying
propensity of people in the population of US Facebook users to take our survey
in the first place.

When Facebook sends a user to our survey, it generates a random ID number and
sends this to us as well. Once the user completes the survey, we pass this ID
number back to Facebook to confirm completion, and in return receive a
weight---call it $$w_i$$ for user $$i$$. (The random ID number is completely
meaningless for any other purpose than receiving this weight, and does not allow
us to access any information about the user's Facebook profile.)

We can use these weights to adjust our estimates so that they are representative
of the US population---adjusting both for the differences between the US
population and US Facebook users (according to a state-by-age-gender
stratification of the US population from the 2018 Census March Supplement) and
for the propensity of a Facebook user to take our survey in the first place.

In more detail, we receive a participation weight

$$
w^{\text{part}}_i \propto \frac{1}{\pi_i},
$$

where $$\pi_i$$ is an estimated probability (produced by Facebook) that an
individual with the same state-by-age-gender profile as user $$i$$ would be a
Facebook user and take our CMU survey. The adjustment we make follows a standard
inverse probability weighting strategy (this being a special case of importance
sampling).

Detailed documentation on how Facebook calculates these weights is available on
our [survey weight documentation page](../../symptom-survey/weights.md).

### Adjusting Household ILI and CLI

As before, for a given aggregation unit (for example, daily-county), let $$X_i$$
and $$Y_i$$ denote the numbers of ILI and CLI cases in household $$i$$,
respectively (computed according to the simple strategy above), and let $$N_i$$ 
denote the total number of people in the household. Let $$i = 1, \dots, m$$
denote the surveys started during the time period of interest and reported in a
ZIP code intersecting the spatial unit of interest.

Each of these surveys is assigned two weights: the participation weight
$$w^{\text{part}}_i$$, and a geographical-division weight
$$w^{\text{geodiv}}_i$$ describing how much a participant's ZIP code "belongs"
in the spatial unit of interest. (For example, a ZIP code may overlap with
multiple counties, so the weight describes what proportion of the ZIP code's
population is in each county.)

Let $$w^{\text{init}}_i=w^{\text{part}}_i w^{\text{geodiv}}_i$$ denote the
initial weight assigned to this survey. First, we adjust these initial weights
to reduce sensitivity to any individual survey by "mixing" them with a uniform
weighting across all relevant surveys. This prevents specific survey respondents 
with high survey weights having disproportionate influence on the weighted
estimates. 

Specifically, we select the smallest value of $$a \in [0.05, 1]$$ such that

$$
w_i = a\cdot\frac1m + (1-a)\cdot w^{\text{init}}_i \leq 0.01
$$

for all $$i$$. If such a selection is impossible, then we have insufficient
survey responses (less than 100), and do not produce an estimate for the given
aggregation unit.

Next, we rescale the weights $$w_i$$ over all $$i$$ so that $$\sum_{i=1}^m 
w_i=1$$. Then our adjusted estimates of $$p$$ and $$q$$ are: 

$$
\begin{aligned}
\hat{p}_w &= 100 \cdot \sum_{i=1}^m w_i \frac{X_i}{N_i} \\
\hat{q}_w &= 100 \cdot \sum_{i=1}^m w_i \frac{Y_i}{N_i},
\end{aligned}
$$

with estimated standard errors:

$$
\begin{aligned}
\widehat{\mathrm{se}}(\hat{p}_w) &= 100 \cdot \sqrt{
  \left(\frac{1}{1 + n_e}\right)^2 \left(\frac12 - \frac{\hat{p}_w}{100}\right)^2 +
  n_e \hat{s}_p^2
}\\
\widehat{\mathrm{se}}(\hat{q}_w) &= 100 \cdot \sqrt{
  \left(\frac{1}{1 + n_e}\right)^2 \left(\frac12 - \frac{\hat{q}_w}{100}\right)^2 +
  n_e \hat{s}_q^2
},
\end{aligned}
$$

where

$$
\begin{aligned}
\hat{s}_p^2 &= \sum_{i=1}^m w_i^2 \left(\frac{X_i}{N_i} - \frac{\hat{p}_w}{100}\right)^2 \\
\hat{s}_q^2 &= \sum_{i=1}^m w_i^2 \left(\frac{Y_i}{N_i} - \frac{\hat{q}_w}{100}\right)^2 \\
n_e &= \frac1{\sum_{i=1}^m w_i^2},
\end{aligned}
$$

which are the delta method estimates of variance associated with self-normalized
importance sampling estimators above, after combining with a pseudo-observation
of 1/2 with weight assigned to appear like a single effective observation
according to importance sampling diagnostics.

The sample size reported is calculated by rounding down $$\sum_{i=1}^{m}
w^{\text{geodiv}}_i$$ before adding the pseudo-observations. When ZIP codes do
not overlap multiple spatial units of interest, these weights are all one, and
this expression simplifies to $$m$$. When estimates are available for all
spatial units of a given type over some time period, the sum of the associated
sample sizes under this definition is consistent with the number of surveys used
to prepare the estimate. (This notion of sample size is distinct from
"effective" sample sizes based on variance of the importance sampling estimators
which were used above.)

### Adjusting Other Percentage Estimators

The household ILI and CLI estimates are complex to weight, as shown in the
previous subsection, because they use an estimator based on the survey
respondent *and their household.* All other estimates reported in the API are
simply based on percentages of respondents, such as the percentage who report
knowing someone in their community who is sick. In this subsection we will
describe how survey weights are used to construct weighted estimates for these
indicators, using community CLI as an example.

As before, in a given aggregation unit (for example, daily-county), let $$U_i$$
and $$V_i$$ denote the indicators that the survey respondent knows someone in
their community with CLI, including and not including their household,
respectively, for survey $$i$$, out of $$m$$ surveys collected. Also let
$$w_i$$ be the self-normalized weight that accompanies survey $$i$$, as
above. Then our adjusted estimates of $$a$$ and $$b$$ are: 

$$
\begin{aligned}
\hat{a}_w &= 100 \cdot \sum_{i=1}^m w_i U_i \\
\hat{b}_w &= 100 \cdot \sum_{i=1}^m w_i V_i.
\end{aligned}
$$

with estimated standard errors:

$$
\begin{aligned}
\widehat{\mathrm{se}}(\hat{a}_w) &= 100 \cdot \sqrt{\sum_{i=1}^m
w_i^2 \left(U_i - \frac{\hat{a}_w}{100} \right)^2} \\
\widehat{\mathrm{se}}(\hat{b}_w) &= 100 \cdot \sqrt{\sum_{i=1}^m
w_i^2 \left(V_i - \frac{\hat{b}_w}{100} \right)^2},
\end{aligned}
$$

the delta method estimates of variance associated with self-normalized
importance sampling estimators.

## Appendix

Here are some details behind the choice of estimators for [percent ILI and
percent CLI](#ili-and-cli-indicators).

Suppose there are $$h$$ households total in the underlying population, and for 
household $$i$$, denote $$\theta_i=N_i/n$$.  Then note that the quantities of 
interest, $$p$$ and $$q$$, are 

$$
p = \sum_{i=1}^h \frac{X_i}{N_i} \theta_i
\quad\text{and}\quad 
q = \sum_{i=1}^h \frac{Y_i}{N_i} \theta_i.
$$

Let $$S \subseteq \{1,\dots,h\}$$ denote sampled households, with $$m=|S|$$,
and suppose we sampled household $$i$$ with probability $$\theta_i=N_i/n$$
proportional to the household size.  Then unbiased estimates of $$p$$ and $$q$$
are simply

$$
\hat{p} = \frac{1}{m} \sum_{i \in S} \frac{X_i}{N_i}
\quad\text{and}\quad 
\hat{q} = \frac{1}{m} \sum_{i \in S} \frac{Y_i}{N_i},
$$

which are an equivalent way of writing our previously-defined estimates. 

Note that we can again rewrite our quantities of interest as

$$
p = \frac{\mu_x}{\mu_n} 
\quad\text{and}\quad 
q = \frac{\mu_y}{\mu_n},
$$

where $$\mu_x=x/h$$, $$\mu_y=y/h$$, $$\mu_n=n/h$$ denote the expected number
people with ILI per household, expected number of people with CLI per household,
and expected number of people total per household, respectively, and $$h$$
denotes the total number of households in the population.

Suppose that instead of proportional sampling, we sampled households uniformly,
resulting in $$S \subseteq \{1,\dots,h\}$$ denote sampled households, with
$$m=|S|$$. Then the natural estimates of $$p$$ and $$q$$ are instead plug-in
estimates of the numerators and denominators in the above, 

$$
\tilde{p} = \frac{\bar{X}}{\bar{N}}
\quad\text{and}\quad 
\tilde{q} = \frac{\bar{X}}{\bar{N}}
$$

where $$\bar{X}=\sum_{i \in S} X_i/m$$, $$\bar{Y}=\sum_{i \in S} Y_i/m$$, and
$$\bar{N}=\sum_{i \in S} N_i/m$$ denote the sample means of $$\{X_i\}_{i \in
S}$$, $$\{Y_i\}_{i \in S}$$, and $$\{N_i\}_{i \in S}$$, respectively.

Whether we consider $$\hat{p}$$ and $$\hat{q}$$, or $$\tilde{p}$$ and
$$\tilde{q}$$, to be more natural---mean of fractions, or fraction of means,
respectively---depends on the sampling model: if we are sampling households
proportional to household size, then it is $$\hat{p}$$ and $$\hat{q}$$; if we
are sampling households uniformly, then it is $$\tilde{p}$$ and $$\tilde{q}$$.
We settled on the former, based on both conceptual and empirical supporting
evidence:

- Conceptually, though we do not know the details, we have reason to believe
  that Facebook offers an essentially uniform random draw of eligible
  users---those 18 years or older---to take our survey.  In this sense, the
  sampling is done proportional to the number of "Facebook adults" in a
  household: individuals 18 years or older, who have a Facebook account.  Hence
  if we posit that the number of "Facebook adults" scales linearly with the
  household size, which seems to us like a reasonable assumption, then sampling
  would still be proportional to household size.  (Notice that this would 
  remain true no matter how small the linear coefficient is, that is, it would
  even be true if Facebook did not have good coverage over the US.)

- Empirically, we have computed the distribution of household sizes (proportion
  of households of size 1, size 2, size 3, etc.) in the Facebook survey data
  thus far, and compared it to the distribution of household sizes from the
  Census.  These align quite closely, also suggesting that sampling is likely
  done proportional to household size.<|MERGE_RESOLUTION|>--- conflicted
+++ resolved
@@ -8,16 +8,10 @@
 {: .no_toc}
 
 * **Source name:** `fb-survey`
-<<<<<<< HEAD
 * **First issued:** April 29, 2020
 * **Number of data revisions since May 19, 2020:** 1
 * **Date of last change:** [June 3, 2020](../covidcast_changelog.md#fb-survey)
-* **Available for:** county, hrr, msa, state (see [geography coding docs](../covidcast_geography.md))
-=======
-* **Number of data revisions since 19 May 2020:** 1
-* **Date of last change:** [3 June 2020](../covidcast_changelog.md#fb-survey)
 * **Available for:** county, hrr, msa, state, nation (see [geography coding docs](../covidcast_geography.md))
->>>>>>> 9ca09e3a
 * **Time type:** day (see [date format docs](../covidcast_times.md))
 * **License:** [CC BY](../covidcast_licensing.md#creative-commons-attribution)
 
@@ -330,12 +324,8 @@
 
 | Signal | Description | Survey Item |
 | --- | --- | --- |
-<<<<<<< HEAD
 | `smoothed_accept_covid_vaccine` | Estimated percentage of respondents who would definitely or probably choose to get vaccinated, if a COVID-19 vaccine were offered to them today. **Note:** Until January 6, 2021, all respondents answered this question; beginning on that date, only respondents who said they have not received a COVID vaccine are asked this question. <br/> **First Available:** 01/01/2021 | V3 |
-=======
-| `smoothed_accept_covid_vaccine` | Estimated percentage of respondents who would definitely or probably choose to get vaccinated, if a COVID-19 vaccine were offered to them today. **Note:** Until January 6, 2021, all respondents answered this question; beginning on that date, only respondents who said they have not received a COVID vaccine are asked this question. | V3 |
-| `smoothed_covid_vaccinated` | Estimated percentage of respondents who have already received a vaccine for COVID-19. **Note:** The Centers for Disease Control compiles data on vaccine administration across the United States. This signal may differ from CDC data because of survey biases and should not be treated as authoritative. However, the survey signal is not subject to the lags and reporting problems in official vaccination data. | V1 |
->>>>>>> 9ca09e3a
+| `smoothed_covid_vaccinated` | Estimated percentage of respondents who have already received a vaccine for COVID-19. **Note:** The Centers for Disease Control compiles data on vaccine administration across the United States. This signal may differ from CDC data because of survey biases and should not be treated as authoritative. However, the survey signal is not subject to the lags and reporting problems in official vaccination data. <br/> **First Available:** 06/01/2021 | V1 |
 
 These indicators are based on questions added in Wave 6 of the survey,
 introduced on December 19, 2020; however, Delphi only enabled item V1 beginning
