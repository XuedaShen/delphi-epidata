---
title: COVID-19 Trends and Impact Survey
parent: Data Sources and Signals
grand_parent: COVIDcast Epidata API
---

# COVID-19 Trends and Impact Survey
{: .no_toc}

* **Source name:** `fb-survey`
* **Earliest issue available:** April 29, 2020
* **Number of data revisions since May 19, 2020:** 1
* **Date of last change:** [June 3, 2020](../covidcast_changelog.md#fb-survey)
* **Available for:** county, hrr, msa, state, nation (see [geography coding docs](../covidcast_geography.md))
* **Time type:** day (see [date format docs](../covidcast_times.md))
* **License:** [CC BY](../covidcast_licensing.md#creative-commons-attribution)

## Overview

This data source is based on the [COVID-19 Trends and Impact Survey (CTIS)](../../symptom-survey/)
run by the Delphi group at Carnegie Mellon.
Facebook directs a random sample of its users to these surveys, which are
voluntary. Users age 18 or older are eligible to complete the surveys, and
their survey responses are held by CMU and are sharable with other health
researchers under a data use agreement. No individual survey responses are
shared back to Facebook. See our [surveys
page](https://delphi.cmu.edu/covid19/ctis/) for more detail about how the
surveys work and how they are used outside the COVIDcast API.

As of November 2021, the average number of Facebook survey responses we
receive each day is about 40,000, and the total number of survey responses we
have received is over 25 million.

We produce several sets of signals based on the survey data, listed and
described in the sections below:

1. [Influenza-like and COVID-like illness indicators](#ili-and-cli-indicators),
   based on reported symptoms
2. [Behavior indicators](#behavior-indicators), including mask-wearing,
   traveling, in-person schooling, and other activities outside the home
3. [Testing indicators](#testing-indicators) based on respondent reporting of
   their COVID test results
4. [Vaccination indicators](#vaccination-indicators), based on respondent
   reporting of COVID vaccinations, whether they would accept a vaccine, and
   reasons for any hesitancy to accept a vaccine
5. [Mental health indicators](#mental-health-indicators), based on self-reports
   of anxiety, depression, isolation, and worry about COVID
6. [Belief, experience, and information
   indicators](#belief-experience-and-information-indicators), about the
   respondent's beliefs about COVID-19, their experiences of health care, their
   sources of information about COVID-19, and their degree of trust in different
   sources

Many of these signals can also be browsed on our [survey
dashboard](https://delphi.cmu.edu/covidcast/survey-results/) at any selected
location.

Additionally, contingency tables containing demographic breakdowns of survey
data are [available for download](../../symptom-survey/contingency-tables.md).
Researchers can [request access](../../symptom-survey/data-access.md)
to (fully de-identified) individual survey responses for research purposes.

## Table of Contents
{: .no_toc .text-delta}

1. TOC
{:toc}

## Survey Text and Questions

The survey starts with the following 5 questions:

1. In the past 24 hours, have you or anyone in your household had any of the
   following (yes/no for each):
   - (a) Fever (100 °F or higher)
   - (b) Sore throat
   - (c) Cough
   - (d) Shortness of breath
   - (e) Difficulty breathing
2. How many people in your household (including yourself) are sick (fever, along
   with at least one other symptom from the above list)?
3. How many people are there in your household in total (including yourself)?
   *[Beginning in wave 4, this question asks respondents to break the number
   down into three age categories.]*
4. What is your current ZIP code?
5. How many additional people in your local community that you know personally
   are sick (fever, along with at least one other symptom from the above list)?

Beyond these 5 questions, there are also many other questions that follow in the
survey, which go into more detail on symptoms, contacts, risk factors, and
demographics. These are used for many of our behavior and testing indicators
below. The full text of the survey (including all deployed versions) can be
found on our [questions and coding page](../../symptom-survey/coding.md).

## ILI and CLI Indicators

We define COVID-like illness (fever, along with cough, or shortness of breath,
or difficulty breathing) or influenza-like illness (fever, along with cough or
sore throat) for use in forecasting and modeling. Using this survey data, we
estimate the percentage of people (age 18 or older) who have a COVID-like
illness, or influenza-like illness, in a given location, on a given day.

Signals beginning `raw_w` or `smoothed_w` are [adjusted using survey weights to
be demographically representative](#survey-weighting-and-estimation) as
described below. Weighted signals have 1-2 days of lag, so if low latency is
paramount, unweighted signals are also available. These begin `smoothed_` or
`raw_`, such as `raw_cli` instead of `raw_wcli`.

| Signals | Description |
| --- | --- |
| `raw_wcli` and `smoothed_wcli` | Estimated percentage of people with COVID-like illness <br/> **Earliest date available:** 2020-04-06 |
| `raw_wili` and `smoothed_wili` | Estimated percentage of people with influenza-like illness <br/> **Earliest date available:** 2020-04-06 |
| `raw_whh_cmnty_cli` and `smoothed_whh_cmnty_cli` | Estimated percentage of people reporting illness in their local community, as [described below](#estimating-community-cli), including their household <br/> **Earliest date available:** 2020-04-15 |
| `raw_wnohh_cmnty_cli` and `smoothed_wnohh_cmnty_cli` | Estimated percentage of people reporting illness in their local community, as [described below](#estimating-community-cli), not including their household <br/> **Earliest date available:** 2020-04-15 |

Note that for `raw_whh_cmnty_cli` and `raw_wnohh_cmnty_cli`, the illnesses
included are broader: a respondent is included if they know someone in their
household (for `raw_whh_cmnty_cli`) or community with fever, along with sore
throat, cough, shortness of breath, or difficulty breathing. This does not
attempt to distinguish between COVID-like and influenza-like illness.

Influenza-like illness or ILI is a standard indicator, and is defined by the CDC
as: fever along with sore throat or cough. From the list of symptoms from Q1 on
our survey, this means a and (b or c).

COVID-like illness or CLI is not a standard indicator. Through our discussions
with the CDC, we chose to define it as: fever along with cough or shortness of
breath or difficulty breathing.

Symptoms alone are not sufficient to diagnose influenza or coronavirus
infections, and so these ILI and CLI indicators are *not* expected to be
unbiased estimates of the true rate of influenza or coronavirus infections.
These symptoms can be caused by many other conditions, and many true infections
can be asymptomatic. Instead, we expect these indicators to be useful for
comparison across the United States and across time, to determine where symptoms
appear to be increasing.

**Smoothing.** The signals beginning with `smoothed` estimate the same quantities as their
`raw` partners, but are smoothed in time to reduce day-to-day sampling noise;
see [details below](#smoothing). Crucially, because the smoothed signals combine
information across multiple days, they have larger sample sizes and hence are
available for more counties and MSAs than the raw signals.

### Defining Household ILI and CLI

For a single survey, we are interested in the quantities:

- $$X =$$ the number of people in the household with ILI;
- $$Y =$$ the number of people in the household with CLI;
- $$N =$$ the number of people in the household.

Note that $$N$$ comes directly from the answer to Q3, but neither $$X$$ nor
$$Y$$ can be computed directly (because Q2 does not give an answer to the
precise symptomatic profile of all individuals in the household, it only asks
how many individuals have fever and at least one other symptom from the list).

We hence estimate $$X$$ and $$Y$$ with the following simple strategy. Consider
ILI, without a loss of generality (we apply the same strategy to CLI). Let $$Z$$
be the answer to Q2.

- If the answer to Q1 does not meet the ILI definition, then we report $$X=0$$.
- If the answer to Q1 does meet the ILI definition, then we report $$X = Z$$.

This can only "over count" (result in too large estimates of) the true $$X$$ and
$$Y$$. For example, this happens when some members of the household experience
ILI that does not also qualify as CLI, while others experience CLI that does not
also qualify as ILI. In this case, for both $$X$$ and $$Y$$, our simple strategy
would return the sum of both types of cases. However, given the extreme degree
of overlap between the definitions of ILI and CLI, it is reasonable to believe
that, if symptoms across all household members qualified as both ILI and CLI,
each individual would have both, or neither---with neither being more common.
Therefore we do not consider this "over counting" phenomenon practically
problematic.

### Estimating Percent ILI and CLI

Let $$x$$ and $$y$$ be the number of people with ILI and CLI, respectively, over
a given time period, and in a given location (for example, the time period being
a particular day, and a location being a particular county). Let $$n$$ be the
total number of people in this location. We are interested in estimating the
true ILI and CLI percentages, which we denote by $$p$$ and $$q$$, respectively:

$$
p = 100 \cdot \frac{x}{n}
\quad\text{and}\quad
q = 100 \cdot \frac{y}{n}.
$$

In a given aggregation unit (for example, daily-county), let $$X_i$$ and $$Y_i$$
denote number of ILI and CLI cases in the household, respectively (computed
according to the simple strategy [described
above](#defining-household-ili-and-cli)), and let $$N_i$$ denote the total
number of people in the household, in survey $$i$$, out of $$m$$ surveys we
collected. Then our unweighted estimates of $$p$$ and $$q$$ are:

$$
\hat{p} = 100 \cdot \frac{1}{m}\sum_{i=1}^m \frac{X_i}{N_i}
\quad\text{and}\quad
\hat{q} = 100 \cdot \frac{1}{m}\sum_{i=1}^m \frac{Y_i}{N_i}.
$$

[See below](#adjusting-household-ili-and-cli) for details on weighting and
standard errors for these estimates.

### Estimating "Community CLI"

Over a given time period, and in a given location, let $$u$$ be the number of
people who know someone in their community with CLI, and let $$v$$ be the number
of people who know someone in their community, outside of their household, with
CLI. With $$n$$ denoting the number of people total in this location, we are
interested in the percentages:

$$
a = 100 \cdot \frac{u}{n}
\quad\text{and}\quad
b = 100 \cdot \frac{y}{n}.
$$

For a single survey, let:

- $$U = 1$$ if and only if a positive number is reported for Q2 or Q5;
- $$V = 1$$ if and only if a positive number is reported for Q2.

Let $$U_i$$ and $$V_i$$ denote these quantities for survey $$i$$, and $$m$$
denote the number of surveys total. We report the percentage of surveys where
$$U_i = 1$$ as in the `hh_cmnty_cli` signals and the percentage where $$V_i =
1$$ in the `nohh_cmnty_cli` signals. The exact estimators are [described
below](#adjusting-other-percentage-estimators).

Note that $$\sum_{i=1}^m U_i$$ is the number of survey respondents who know
someone in their community with *either ILI or CLI*, and not CLI alone; and
similarly for $$V$$. Hence $$\hat{a}$$ and $$\hat{b}$$ will generally
overestimate $$a$$ and $$b$$. However, given the extremely high overlap between
the definitions of ILI and CLI, we do not consider this to be practically very
problematic.


### Smoothing

The smoothed versions of all `fb-survey` signals (with `smoothed` prefix) are
calculated using seven day pooling. For example, the estimate reported for June
7 in a specific geographical area (such as county or MSA) is formed by
collecting all surveys completed between June 1 and 7 (inclusive) and using that
data in the estimation procedures described above.


## Behavior Indicators

Signals beginning `smoothed_w` are [adjusted using survey weights to be
demographically representative](#survey-weighting-and-estimation) as described
below. Weighted signals have 1-2 days of lag, so if low latency is paramount,
unweighted signals are also available. These begin `smoothed_`, such as
`smoothed_wearing_mask` instead of `smoothed_wwearing_mask`.

### Mask Use

| Signal | Description | Survey Item | Introduced |
| --- | --- | --- | --- |
| `smoothed_wwearing_mask_7d` | Estimated percentage of people who wore a mask for most or all of the time while in public in the past 7 days; those not in public in the past 7 days are not counted. <br/> **Earliest date available:** 2021-02-08 | C14a | Wave 8, Feb 8, 2021 |
| `smoothed_wwearing_mask` | *Discontinued as of Wave 8, Feb 8, 2021* Estimated percentage of people who wore a mask for most or all of the time while in public in the past 5 days; those not in public in the past 5 days are not counted. <br/> **Earliest date available:** 2020-09-08 | C14 | Wave 4, Sept 8, 2020 |
| `smoothed_wothers_masked_public` | Estimated percentage of respondents who say that most or all *other* people wear masks, when they are in public. <br/> **Earliest date available:** 2021-05-19 | H2 | Wave 11, May 19, 2021 |
| `smoothed_wothers_masked` | *Discontinued as of Wave 11, May 19, 2021* Estimated percentage of respondents who say that most or all *other* people wear masks, when they are in public and social distancing is not possible. <br/> **Earliest date available:** 2020-11-24 | C16 | Wave 5, Nov 24, 2020 |

### Social Distancing and Travel

| Signal | Description | Survey Item | Introduced |
| --- | --- | --- | --- |
| `smoothed_wothers_distanced_public` | Estimated percentage of respondents who reported that all or most people they enountered in public in the past 7 days maintained a distance of at least 6 feet. Respondents who said that they have not been in public for the past 7 days are excluded. <br/> **Earliest date available:** 2021-06-04 | H1 | Wave 11, May 19, 2021 |
| `smoothed_wpublic_transit_1d` | Estimated percentage of respondents who "used public transit" in the past 24 hours <br/> **Earliest date available:** 2020-09-08 | C13 or C13b | Wave 4, Sept 8, 2020 |
| `smoothed_wtravel_outside_state_7d` | Estimated percentage of respondents who report traveling outside their state in the past 7 days. This item was asked of respondents starting in Wave 10. <br/> **Earliest date available:** 2021-03-02 | C6a | Wave 10 |
| `smoothed_wwork_outside_home_indoors_1d` | Estimated percentage of respondents who worked or went to school indoors and outside their home in the past 24 hours <br/> **Earliest date available:** 2021-03-02 | C13b | Wave 10, Mar 2, 2021 |
| `smoothed_wshop_indoors_1d` | Estimated percentage of respondents who went to an "indoor market, grocery store, or pharmacy" in the past 24 hours <br/> **Earliest date available:** 2021-03-02 | C13b | Wave 10, Mar 2, 2021 |
| `smoothed_wrestaurant_indoors_1d` | Estimated percentage of respondents who went to an indoor "bar, restaurant, or cafe" in the past 24 hours <br/> **Earliest date available:** 2021-03-02 | C13b | Wave 10, Mar 2, 2021 |
| `smoothed_wspent_time_indoors_1d` | Estimated percentage of respondents who "spent time indoors with someone who isn't currently staying with you" in the past 24 hours <br/> **Earliest date available:** 2021-03-02 | C13b | Wave 10, Mar 2, 2021 |
| `smoothed_wlarge_event_indoors_1d` | Estimated percentage of respondents who "attended an indoor event with more than 10 people" in the past 24 hours <br/> **Earliest date available:** 2021-03-02 | C13b | Wave 10, Mar 2, 2021 |
| `smoothed_wtravel_outside_state_5d` | *Discontinued as of Wave 10, Mar 2, 2021* Estimated percentage of respondents who report traveling outside their state in the past 5 days <br/> **Earliest date available:** 2020-04-06 | C6 | Wave 1 |
| `smoothed_wwork_outside_home_1d` | *Discontinued as of Wave 10, Mar 2, 2021* Estimated percentage of respondents who worked or went to school outside their home in the past 24 hours <br/> **Earliest date available:** 2020-09-08 | C13 | Wave 4, Sept 8, 2020 |
| `smoothed_wshop_1d` | *Discontinued as of Wave 10, Mar 2, 2021* Estimated percentage of respondents who went to a "market, grocery store, or pharmacy" in the past 24 hours <br/> **Earliest date available:** 2020-09-08 | C13 | Wave 4, Sept 8, 2020 |
| `smoothed_wrestaurant_1d` | *Discontinued as of Wave 10, Mar 2, 2021* Estimated percentage of respondents who went to a "bar, restaurant, or cafe" in the past 24 hours <br/> **Earliest date available:** 2020-09-08 | C13 | Wave 4, Sept 8, 2020 |
| `smoothed_wspent_time_1d` | *Discontinued as of Wave 10, Mar 2, 2021* Estimated percentage of respondents who "spent time with someone who isn't currently staying with you" in the past 24 hours <br/> **Earliest date available:** 2020-09-08 | C13 | Wave 4, Sept 8, 2020 |
| `smoothed_wlarge_event_1d` | *Discontinued as of Wave 10, Mar 2, 2021* Estimated percentage of respondents who "attended an event with more than 10 people" in the past 24 hours <br/> **Earliest date available:** 2020-09-08 | C13 | Wave 4, Sept 8, 2020 |

### Schooling Indicators

#### Schooling Type

| Signal | Description | Survey Item |
| --- | --- | --- |
| `smoothed_winperson_school_fulltime_oldest` | Estimated percentage of people whose oldest child attends in-person school on a full-time basis, among people with any children younger than 18 reporting that their oldest child is currently in school, but not homeschooled. <br/> **Earliest date available:** 2021-12-19 | P5 |
| `smoothed_winperson_school_parttime_oldest` | Estimated percentage of people whose oldest child attends in-person school on a part-time basis, among people with any children younger than 18 reporting that their oldest child is currently in school, but not homeschooled. <br/> **Earliest date available:** 2021-12-19 | P5 |
| `smoothed_wremote_school_fulltime_oldest` | Estimated percentage of people whose oldest child attends remote school on a full-time basis, among people with any children younger than 18 reporting that their oldest child is currently in school, but not homeschooled. <br/> **Earliest date available:** 2022-03-23 | P5 |
| `smoothed_winperson_school_fulltime` | *Discontinued as of Wave 12, Dec 19, 2021* Estimated percentage of people who had any children attending in-person school on a full-time basis, among people reporting any pre-K-grade 12 children in their household. <br/> **Earliest date available:** 2020-11-24 | E2 |
| `smoothed_winperson_school_parttime` | *Discontinued as of Wave 12, Dec 19, 2021* Estimated percentage of people who had any children attending in-person school on a part-time basis, among people reporting any pre-K-grade 12 children in their household. <br/> **Earliest date available:** 2020-11-24 | E2 |

#### School Safety Measures

| Signal | Description | Survey Item |
| --- | --- | --- |
| `smoothed_wschool_safety_measures_mask_students` | Estimated percentage of people whose oldest child's school mandates mask-wearing for students, among people with any children younger than 18 whose oldest child attends in-person school on a full-time or part-time basis. <br/> **Earliest date available:** 2022-03-23 | P6 |
| `smoothed_wschool_safety_measures_mask_teachers` | Estimated percentage of people whose oldest child's school mandates mask-wearing for teachers, among people with any children younger than 18 whose oldest child attends in-person school on a full-time or part-time basis. <br/> **Earliest date available:** 2022-03-23 | P6 |
| `smoothed_wschool_safety_measures_restricted_entry` | Estimated percentage of people whose oldest child's school restricts entry into school, among people with any children younger than 18 whose oldest child attends in-person school on a full-time or part-time basis. <br/> **Earliest date available:** 2022-03-23 | P6 |
| `smoothed_wschool_safety_measures_separators` | Estimated percentage of people whose oldest child's school uses separators or desk shields in classrooms, among people with any children younger than 18 whose oldest child attends in-person school on a full-time or part-time basis. <br/> **Earliest date available:** 2022-03-23 | P6 |
| `smoothed_wschool_safety_measures_extracurricular` | Estimated percentage of people whose oldest child's school has no school-based extracurricular activities, among people with any children younger than 18 whose oldest child attends in-person school on a full-time or part-time basis. <br/> **Earliest date available:** 2022-03-23 | P6 |
| `smoothed_wschool_safety_measures_symptom_screen` | Estimated percentage of people whose oldest child's school has daily symptom screening, among people with any children younger than 18 whose oldest child attends in-person school on a full-time or part-time basis. <br/> **Earliest date available:** 2022-03-23 | P6 |
| `smoothed_wschool_safety_measures_ventilation` | Estimated percentage of people whose oldest child's school improved ventilation, among people with any children younger than 18 whose oldest child attends in-person school on a full-time or part-time basis. <br/> **Earliest date available:** 2022-03-23 | P6 |
| `smoothed_wschool_safety_measures_testing_staff` | Estimated percentage of people whose oldest child's school regularly tests teachers and staff, among people with any children younger than 18 whose oldest child attends in-person school on a full-time or part-time basis. <br/> **Earliest date available:** 2022-03-23 | P6 |
| `smoothed_wschool_safety_measures_testing_students` | Estimated percentage of people whose oldest child's school regularly tests students, among people with any children younger than 18 whose oldest child attends in-person school on a full-time or part-time basis. <br/> **Earliest date available:** 2022-03-23 | P6 |
| `smoothed_wschool_safety_measures_vaccine_staff` | Estimated percentage of people whose oldest child's school has a vaccine requirement for teachers and staff, among people with any children younger than 18 whose oldest child attends in-person school on a full-time or part-time basis. <br/> **Earliest date available:** 2022-03-23 | P6 |
| `smoothed_wschool_safety_measures_vaccine_students` | Estimated percentage of people whose oldest child's school has a vaccine requirement for eligible students, among people with any children younger than 18 whose oldest child attends in-person school on a full-time or part-time basis. <br/> **Earliest date available:** 2022-03-23 | P6 |
| `smoothed_wschool_safety_measures_cafeteria` | Estimated percentage of people whose oldest child's school had modified cafeteria usage, among people with any children younger than 18 whose oldest child attends in-person school on a full-time or part-time basis. <br/> **Earliest date available:** 2022-03-23 | P6 |
| `smoothed_wschool_safety_measures_dont_know` | Estimated percentage of people who don't know what safety measure their oldest child's school has taken, among people with any children younger than 18 whose oldest child attends in-person school on a full-time or part-time basis. <br/> **Earliest date available:** 2022-03-23 | P6 |

## Testing Indicators

Signals beginning `smoothed_w` are [adjusted using survey weights to be
demographically representative](#survey-weighting-and-estimation) as described
below. Weighted signals have 1-2 days of lag, so if low latency is paramount,
unweighted signals are also available. These begin `smoothed_`, such as
`smoothed_tested_14d` instead of `smoothed_wtested_14d`.

| Signal | Description | Survey Item |
| --- | --- | --- |
| `smoothed_wtested_14d` | Estimated percentage of people who were tested for COVID-19 in the past 14 days, regardless of their test result <br/> **Earliest date available:** 2020-09-08 | B8, B10 |
| `smoothed_wtested_positive_14d` | Estimated test positivity rate (percent) among people tested for COVID-19 in the past 14 days <br/> **Earliest date available:** 2020-09-08 | B10a or B10c |
| `smoothed_wscreening_tested_positive_14d` | Estimated test positivity rate (percent) among people tested for COVID-19 in the past 14 days who were being screened with no symptoms or known exposure. **Note:** Until Wave 11 (May 19, 2021), this included people who said they were tested while receiving other medical care, because their employer or school required it, after attending a large outdoor gathering, or prior to visiting friends or family. After that date, this includes people who said they were tested while receiving other medical care, because their employer or school required it, prior to visiting friends or family, or prior to domestic or international travel. <br/> **Earliest date available:** 2021-03-20 | B10a or B10c, B10b |
| `smoothed_whad_covid_ever` | Estimated percentage of people who report having ever had COVID-19. <br/> **Earliest date available:** 2021-05-20 | B13 |
| `smoothed_wwanted_test_14d` | *Discontinued as of Wave 11, May 19, 2021* Estimated percentage of people who *wanted* to be tested for COVID-19 in the past 14 days, out of people who were *not* tested in that time <br/> **Earliest date available:** 2020-09-08 | B12 |

These indicators are based on questions in Wave 4 of the survey, introduced on
September 8, 2020.


## Vaccination Indicators

Signals beginning `smoothed_w` are [adjusted using survey weights to be
demographically representative](#survey-weighting-and-estimation) as described
below. Weighted signals have 1-2 days of lag, so if low latency is paramount,
unweighted signals are also available. These begin `smoothed_`, such as
`smoothed_covid_vaccinated` instead of `smoothed_wcovid_vaccinated`.

### Vaccine Uptake and Acceptance

| Signal | Description | Survey Item |
| --- | --- | --- |
| `smoothed_wcovid_vaccinated_appointment_or_accept` | Estimated percentage of respondents who *either* have already received a COVID vaccine *or* have an appointment to get a COVID vaccine *or* would definitely or probably choose to get vaccinated, if a vaccine were offered to them today. <br/> **Earliest date available:** 2021-05-19 | V1, V11a, V3a |
| `smoothed_wcovid_vaccinated_or_accept` | *Discontinued as of Wave 11, May 19, 2021* Estimated percentage of respondents who *either* have already received a COVID vaccine *or* would definitely or probably choose to get vaccinated, if a vaccine were offered to them today. <br/> **Earliest date available:** 2021-01-06 | V1 and V3 |
| `smoothed_wappointment_or_accept_covid_vaccine` | Estimated percentage of respondents who *either* have an appointment to get a COVID-19 vaccine *or* would definitely or probably choose to get vaccinated, if a vaccine were offered to them today, among respondents who have not yet been vaccinated. <br/> **Earliest date available:** 2021-05-19 | V11a, V3a |
| `smoothed_waccept_covid_vaccine_no_appointment` | Estimated percentage of respondents who would definitely or probably choose to get vaccinated, if a vaccine were offered to them today, among respondents who have not yet been vaccinated and do not have an appointment to do so. <br/> **Earliest date available:** 2021-05-19 | V3a |
| `smoothed_waccept_covid_vaccine` | *Discontinued as of Wave 11, May 19, 2021* Estimated percentage of respondents who would definitely or probably choose to get vaccinated, if a COVID-19 vaccine were offered to them today. **Note:** Until January 6, 2021, all respondents answered this question; beginning on that date, only respondents who said they have not received a COVID vaccine are asked this question. <br/> **Earliest date available:** 2021-01-01 | V3 |
| `smoothed_wcovid_vaccinated` | Estimated percentage of respondents who have already received a vaccine for COVID-19. **Note:** The Centers for Disease Control compiles data on vaccine administration across the United States. This signal may differ from CDC data because of survey biases and should not be treated as authoritative. However, the survey signal is not subject to the lags and reporting problems in official vaccination data. <br/> **Earliest date available:** 2021-01-06 | V1 |
| `smoothed_wappointment_not_vaccinated` | Estimated percentage of respondents who have an appointment to get a COVID-19 vaccine, among respondents who have not yet been vaccinated. <br/> **Earliest date available:** 2021-05-19 | V11a |
| `smoothed_wcovid_vaccinated_friends` | Estimated percentage of respondents who report that most of their friends and family have received a COVID-19 vaccine. <br/> **Earliest date available:** 2021-05-20 | H3 |
<<<<<<< HEAD
| `smoothed_wtry_vaccinate_1m` | Estimated percentage of respondents who report that they will try to get the COVID-19 vaccine within a week to a month, among unvaccinated respondents who do not have a vaccination appointment and who are uncertain about getting vaccinated (i.e. did not say they definitely would get vaccinated, nor that they definitely would not). <br/> **Earliest date available:** 2021-06-04 | V16 |

### Vaccine Uptake and Acceptance for Children

| Signal | Description | Survey Item |
| --- | --- | --- |
| `smoothed_wvaccinate_child_oldest` | Estimated percentage of people who would "definitely" or "probably" get their oldest child vaccinated against COVID-19 when eligible or already have, among people with any children younger than 18. <br/> **Earliest date available:** 2021-12-19 | P3 |
| `smoothed_wchild_vaccine_already` | Estimated percentage of people whose oldest child is already vaccinated against COVID-19, among people with any children younger than 18. <br/> **Earliest date available:** 2022-03-23 | P3 |
| `smoothed_wchild_vaccine_yes_def` | Estimated percentage of people who would "definitely" get their oldest child vaccinated against COVID-19 when eligible, among people with any children younger than 18. <br/> **Earliest date available:** 2022-03-23 | P3 |
| `smoothed_wchild_vaccine_yes_prob` | Estimated percentage of people who would "probably" get their oldest child vaccinated against COVID-19 when eligible, among people with any children younger than 18. <br/> **Earliest date available:** 2022-03-23 | P3 |
| `smoothed_wchild_vaccine_no_prob` | Estimated percentage of people who would "probably not" get their oldest child vaccinated against COVID-19 when eligible, among people with any children younger than 18. <br/> **Earliest date available:** 2022-03-23 | P3 |
| `smoothed_wchild_vaccine_no_def` | Estimated percentage of people who would "definitely not" get their oldest child vaccinated against COVID-19 when eligible, among people with any children younger than 18. <br/> **Earliest date available:** 2022-03-23 | P3 |
| `smoothed_wvaccinate_children` | *Discontinued as of Wave 12, Dec 19, 2021* Estimated percentage of respondents with children who report that they will definitely or probably get the vaccine for their children. <br/> **Earliest date available:** 2021-06-04 | E4 |
=======
| `smoothed_wtry_vaccinate_1m` | Estimated percentage of respondents who report that they will try to get the COVID-19 vaccine within a week to a month, among unvaccinated respondents who do not have a vaccination appointment and who are uncertain about getting vaccinated (i.e. did not say they definitely would get vaccinated, nor that they definitely would not). <br/> **Earliest date available:** 2021-06-10 | V16 |
| `smoothed_wflu_vaccinated_2021` | Estimated percentage of respondents who have received a season flu vaccine since July 1, 2021, among all respondents. <br/> **Earliest date available:** 2022-03-04 | C17b |

### Vaccine Doses

| Signal | Description | Survey Item |
| --- | --- | --- |
| `smoothed_winitial_dose_one_of_one` | Estimated percentage of respondents who initially received one dose of a one-dose COVID-19 vaccine, among respondents who have received any COVID-19 vaccine. <br/> **Earliest date available:** 2022-03-04 | V2d |
| `smoothed_winitial_dose_one_of_two` | Estimated percentage of respondents who initially received one dose of a two-dose COVID-19 vaccine, among respondents who have received any COVID-19 vaccine. <br/> **Earliest date available:** 2022-03-04 | V2d |
| `smoothed_winitial_dose_two_of_two` | Estimated percentage of respondents who initially received two doses of a two-dose COVID-19 vaccine, among respondents who have received any COVID-19 vaccine. <br/> **Earliest date available:** 2022-03-04 | V2d |
| `smoothed_wvaccinated_one_booster` | Estimated percentage of respondents who have received one booster dose of a COVID-19 vaccine, among respondents who have received any COVID-19 vaccine. <br/> **Earliest date available:** 2022-03-04 | V2b |
| `smoothed_wvaccinated_two_or_more_boosters` | Estimated percentage of respondents who have received two or more booster doses of a COVID-19 vaccine, among respondents who have received any COVID-19 vaccine. <br/> **Earliest date available:** 2022-03-04 | V2b |
| `smoothed_wvaccinated_no_booster` | Estimated percentage of respondents who have not received any COVID-19 vaccine booster doses, among respondents who have received any COVID-19 vaccine. <br/> **Earliest date available:** 2022-03-04 | V2b |
| `smoothed_wvaccinated_at_least_one_booster` | Estimated percentage of respondents who have received one or more dose of a COVID-19 vaccine, among respondents who have received any COVID-19 vaccine. <br/> **Earliest date available:** 2022-03-04 | V2b |
| `smoothed_wvaccinated_booster_accept` | Estimated percentage of respondents who either "definitely" or "probably" plan to get a booster shot of the COVID-19 vaccine, among respondents who have received any COVID-19 vaccine and who indicated that they have not yet received any COVID-19 boosters. <br/> **Earliest date available:** 2022-03-04 | V2c |
| `smoothed_wvaccinated_booster_hesitant` | Estimated percentage of respondents who either "definitely" don't or "probably" don't plan to get a booster shot of the COVID-19 vaccine, among respondents who have received any COVID-19 vaccine and who indicated that they have not yet received any COVID-19 boosters. <br/> **Earliest date available:** 2022-03-04 | V2c |
| `smoothed_wvaccinated_booster_defyes` | Estimated percentage of respondents who "definitely" plan to get a booster shot of the COVID-19 vaccine, among respondents who have received any COVID-19 vaccine and who indicated that they have not yet received any COVID-19 boosters. <br/> **Earliest date available:** 2022-03-04 | V2c |
| `smoothed_wvaccinated_booster_probyes` | Estimated percentage of respondents who "probably" plan to get a booster shot of the COVID-19 vaccine, among respondents who have received any COVID-19 vaccine and who indicated that they have not yet received any COVID-19 boosters. <br/> **Earliest date available:** 2022-03-04 | V2c |
| `smoothed_wvaccinated_booster_probno` | Estimated percentage of respondents who "probably" don't plan to get a booster shot of the COVID-19 vaccine, among respondents who have received any COVID-19 vaccine and who indicated that they have not yet received any COVID-19 boosters. <br/> **Earliest date available:** 2022-03-04 | V2c |
| `smoothed_wvaccinated_booster_defno` | Estimated percentage of respondents who "definitely" don't plan to get a booster shot of the COVID-19 vaccine, among respondents who have received any COVID-19 vaccine and who indicated that they have not yet received any COVID-19 boosters. <br/> **Earliest date available:** 2022-03-04 | V2c |
| `smoothed_wreceived_2_vaccine_doses` | *Discontinued mid-Wave 11, Nov 8, 2021* Estimated percentage of respondents who have received two doses of a COVID-19 vaccine, among respondents who have received either one or two doses of a COVID-19 vaccine. This item was shown to respondents starting in Wave 7. <br/> **Earliest date available:** 2021-02-06 | V2 |
>>>>>>> 9d1292d7

### Barriers to Accessing Vaccination

| Signal | Description | Survey Item |
| --- | --- | --- |
| `smoothed_wvaccine_barrier_eligible_tried` | Estimated percentage of respondents who report eligibility requirements as a barrier to getting the vaccine, among those who have tried to get vaccinated. <br/> **Earliest date available:** 2021-07-30 | V15b |
| `smoothed_wvaccine_barrier_no_appointments_tried` | Estimated percentage of respondents who report lack of vaccine or vaccine appointments as a barrier to getting the vaccine, among those who have tried to get vaccinated. <br/> **Earliest date available:** 2021-07-30 | V15b |
| `smoothed_wvaccine_barrier_appointment_time_tried` | Estimated percentage of respondents who report available appointment times as a barrier to getting the vaccine, among those who have tried to get vaccinated. <br/> **Earliest date available:** 2021-07-30 | V15b |
| `smoothed_wvaccine_barrier_technical_difficulties_tried` | Estimated percentage of respondents who report technical difficulties with the website or phone line as a barrier to getting the vaccine, among those who have tried to get vaccinated. <br/> **Earliest date available:** 2021-07-30 | V15b |
| `smoothed_wvaccine_barrier_document_tried` | Estimated percentage of respondents who report inability to provide required documents as a barrier to getting the vaccine, among those who have tried to get vaccinated. <br/> **Earliest date available:** 2021-07-30 | V15b |
| `smoothed_wvaccine_barrier_technology_access_tried` | Estimated percentage of respondents who report limited access to internet or phone as a barrier to getting the vaccine, among those who have tried to get vaccinated. <br/> **Earliest date available:** 2021-07-30 | V15b |
| `smoothed_wvaccine_barrier_travel_tried` | Estimated percentage of respondents who report difficulty traveling to vaccination sites as a barrier to getting the vaccine, among those who have tried to get vaccinated. <br/> **Earliest date available:** 2021-07-30 | V15b |
| `smoothed_wvaccine_barrier_language_tried` | Estimated percentage of respondents who report information not being available in their native language as a barrier to getting the vaccine, among those who have tried to get vaccinated. <br/> **Earliest date available:** 2021-07-30 | V15b |
| `smoothed_wvaccine_barrier_childcare_tried` | Estimated percentage of respondents who report lack of childcare as a barrier to getting the vaccine, among those who have tried to get vaccinated. <br/> **Earliest date available:** 2021-07-30 | V15b |
| `smoothed_wvaccine_barrier_time_tried` | Estimated percentage of respondents who report difficulty getting time away from work or school as a barrier to getting the vaccine, among those who have tried to get vaccinated. <br/> **Earliest date available:** 2021-07-30 | V15b |
| `smoothed_wvaccine_barrier_type_tried` | Estimated percentage of respondents who report available vaccine type as a barrier to getting the vaccine, among those who have tried to get vaccinated. <br/> **Earliest date available:** 2021-07-30 | V15b |
| `smoothed_wvaccine_barrier_none_tried` | Estimated percentage of respondents who report experiencing none of the listed barriers to getting the vaccine, among those who have tried to get vaccinated. <br/> **Earliest date available:** 2021-07-30 | V15b |
| `smoothed_wvaccine_barrier_other_tried` | Estimated percentage of respondents who report experiencing some unlisted issue, among those who have tried to get vaccinated. <br/> **Earliest date available:** 2021-12-19 | V15b |
| `smoothed_wvaccine_barrier_appointment_location_tried` | *Discontinued as of Wave 13, Jan 30, 2022* Estimated percentage of respondents for whom the available appointment locations didn't work, among those who have tried to get vaccinated. <br/> **Earliest date available:** 2021-12-19 | V15b |
| `smoothed_wvaccine_barrier_eligible` | *Discontinued as of Wave 13, Jan 30, 2022* Estimated percentage of respondents who report eligibility requirements as a barrier to getting the vaccine, among those who have already been vaccinated or have tried to get vaccinated. <br/> **Earliest date available:** 2021-06-04 | V15a and V15b, or V15c and V15b |
| `smoothed_wvaccine_barrier_no_appointments` | *Discontinued as of Wave 13, Jan 30, 2022* Estimated percentage of respondents who report lack of vaccine or vaccine appointments as a barrier to getting the vaccine, among those who have already been vaccinated or have tried to get vaccinated. <br/> **Earliest date available:** 2021-06-04 | V15a and V15b, or V15c and V15b |
| `smoothed_wvaccine_barrier_appointment_time` | *Discontinued as of Wave 13, Jan 30, 2022* Estimated percentage of respondents who report available appointment times as a barrier to getting the vaccine, among those who have already been vaccinated or have tried to get vaccinated. <br/> **Earliest date available:** 2021-06-04 | V15a and V15b, or V15c and V15b |
| `smoothed_wvaccine_barrier_technical_difficulties` | *Discontinued as of Wave 13, Jan 30, 2022* Estimated percentage of respondents who report technical difficulties with the website or phone line as a barrier to getting the vaccine, among those who have already been vaccinated or have tried to get vaccinated. <br/> **Earliest date available:** 2021-06-04 | V15a and V15b, or V15c and V15b |
| `smoothed_wvaccine_barrier_document` | *Discontinued as of Wave 13, Jan 30, 2022* Estimated percentage of respondents who report inability to provide required documents as a barrier to getting the vaccine, among those who have already been vaccinated or have tried to get vaccinated. <br/> **Earliest date available:** 2021-06-04 | V15a and V15b, or V15c and V15b |
| `smoothed_wvaccine_barrier_technology_access` | *Discontinued as of Wave 13, Jan 30, 2022* Estimated percentage of respondents who report limited access to internet or phone as a barrier to getting the vaccine, among those who have already been vaccinated or have tried to get vaccinated. <br/> **Earliest date available:** 2021-06-04 | V15a and V15b, or V15c and V15b |
| `smoothed_wvaccine_barrier_travel` | *Discontinued as of Wave 13, Jan 30, 2022* Estimated percentage of respondents who report difficulty traveling to vaccination sites as a barrier to getting the vaccine, among those who have already been vaccinated or have tried to get vaccinated. <br/> **Earliest date available:** 2021-06-04 | V15a and V15b, or V15c and V15b |
| `smoothed_wvaccine_barrier_language` | *Discontinued as of Wave 13, Jan 30, 2022* Estimated percentage of respondents who report information not being available in their native language as a barrier to getting the vaccine, among those who have already been vaccinated or have tried to get vaccinated. <br/> **Earliest date available:** 2021-06-04 | V15a and V15b, or V15c and V15b |
| `smoothed_wvaccine_barrier_childcare` | *Discontinued as of Wave 13, Jan 30, 2022* Estimated percentage of respondents who report lack of childcare as a barrier to getting the vaccine, among those who have already been vaccinated or have tried to get vaccinated. <br/> **Earliest date available:** 2021-06-04 | V15a and V15b, or V15c and V15b |
| `smoothed_wvaccine_barrier_time` | *Discontinued as of Wave 13, Jan 30, 2022* Estimated percentage of respondents who report difficulty getting time away from work or school as a barrier to getting the vaccine, among those who have already been vaccinated or have tried to get vaccinated. <br/> **Earliest date available:** 2021-06-04 | V15a and V15b, or V15c and V15b |
| `smoothed_wvaccine_barrier_type` | *Discontinued as of Wave 13, Jan 30, 2022* Estimated percentage of respondents who report available vaccine type as a barrier to getting the vaccine, among those who have already been vaccinated or have tried to get vaccinated. <br/> **Earliest date available:** 2021-06-04 | V15a and V15b, or V15c and V15b |
| `smoothed_wvaccine_barrier_none` | *Discontinued as of Wave 13, Jan 30, 2022* Estimated percentage of respondents who report experiencing none of the listed barriers to getting the vaccine, among those who have already been vaccinated or have tried to get vaccinated. <br/> **Earliest date available:** 2021-06-04 | V15a and V15b, or V15c and V15b |
| `smoothed_wvaccine_barrier_other` | *Discontinued as of Wave 13, Jan 30, 2022* Estimated percentage of respondents who report experiencing some unlisted issue, among those who have already been vaccinated or have tried to get vaccinated. <br/> **Earliest date available:** 2021-12-19 | V15a and V15b, or V15c and V15b |
| `smoothed_wvaccine_barrier_appointment_location` | *Discontinued as of Wave 13, Jan 30, 2022* Estimated percentage of respondents for whom the available appointment locations didn't work, among those who have already been vaccinated or have tried to get vaccinated. <br/> **Earliest date available:** 2021-12-19 | V15a and V15b, or V15c and V15b |
| `smoothed_wvaccine_barrier_eligible_has` | *Discontinued as of Wave 13, Jan 30, 2022* Estimated percentage of respondents who report eligibility requirements as a barrier to getting the vaccine, among those who have already been vaccinated. <br/> **Earliest date available:** 2021-07-30 | V15a or V15c |
| `smoothed_wvaccine_barrier_no_appointments_has` | *Discontinued as of Wave 13, Jan 30, 2022* Estimated percentage of respondents who report lack of vaccine or vaccine appointments as a barrier to getting the vaccine, among those who have already been vaccinated. <br/> **Earliest date available:** 2021-07-30 | V15a or V15c |
| `smoothed_wvaccine_barrier_appointment_time_has` | *Discontinued as of Wave 13, Jan 30, 2022* Estimated percentage of respondents who report available appointment times as a barrier to getting the vaccine, among those who have already been vaccinated. <br/> **Earliest date available:** 2021-07-30 | V15a or V15c |
| `smoothed_wvaccine_barrier_technical_difficulties_has` | *Discontinued as of Wave 13, Jan 30, 2022* Estimated percentage of respondents who report technical difficulties with the website or phone line as a barrier to getting the vaccine, among those who have already been vaccinated. <br/> **Earliest date available:** 2021-07-30 | V15a or V15c |
| `smoothed_wvaccine_barrier_document_has` | *Discontinued as of Wave 13, Jan 30, 2022* Estimated percentage of respondents who report inability to provide required documents as a barrier to getting the vaccine, among those who have already been vaccinated. <br/> **Earliest date available:** 2021-07-30 | V15a or V15c |
| `smoothed_wvaccine_barrier_technology_access_has` | *Discontinued as of Wave 13, Jan 30, 2022* Estimated percentage of respondents who report limited access to internet or phone as a barrier to getting the vaccine, among those who have already been vaccinated. <br/> **Earliest date available:** 2021-07-30 | V15a or V15c |
| `smoothed_wvaccine_barrier_travel_has` | *Discontinued as of Wave 13, Jan 30, 2022* Estimated percentage of respondents who report difficulty traveling to vaccination sites as a barrier to getting the vaccine, among those who have already been vaccinated. <br/> **Earliest date available:** 2021-07-30 | V15a or V15c |
| `smoothed_wvaccine_barrier_language_has` | *Discontinued as of Wave 13, Jan 30, 2022* Estimated percentage of respondents who report information not being available in their native language as a barrier to getting the vaccine, among those who have already been vaccinated. <br/> **Earliest date available:** 2021-07-30 | V15a or V15c |
| `smoothed_wvaccine_barrier_childcare_has` | *Discontinued as of Wave 13, Jan 30, 2022* Estimated percentage of respondents who report lack of childcare as a barrier to getting the vaccine, among those who have already been vaccinated. <br/> **Earliest date available:** 2021-07-30 | V15a or V15c |
| `smoothed_wvaccine_barrier_time_has` | *Discontinued as of Wave 13, Jan 30, 2022* Estimated percentage of respondents who report difficulty getting time away from work or school as a barrier to getting the vaccine, among those who have already been vaccinated. <br/> **Earliest date available:** 2021-07-30 | V15a or V15c |
| `smoothed_wvaccine_barrier_type_has` | *Discontinued as of Wave 13, Jan 30, 2022* Estimated percentage of respondents who report available vaccine type as a barrier to getting the vaccine, among those who have already been vaccinated. <br/> **Earliest date available:** 2021-07-30 | V15a or V15c |
| `smoothed_wvaccine_barrier_none_has` | *Discontinued as of Wave 13, Jan 30, 2022* Estimated percentage of respondents who report experiencing none of the listed barriers to getting the vaccine, among those who have already been vaccinated. <br/> **Earliest date available:** 2021-07-30 | V15a or V15c |
| `smoothed_wvaccine_barrier_other_has` | *Discontinued as of Wave 13, Jan 30, 2022* Estimated percentage of respondents who report experiencing some unlisted issue, among those who have already been vaccinated or have tried to get vaccinated. <br/> **Earliest date available:** 2021-07-30 | V15a or V15c |
| `smoothed_wvaccine_barrier_appointment_location_has` | *Discontinued as of Wave 13, Jan 30, 2022* Estimated percentage of respondents for whom the available appointment locations didn't work, among those who have already been vaccinated. <br/> **Earliest date available:** 2021-07-30 | V15a or V15c |

### Reasons for Vaccine Hesitancy

| Signal | Description | Survey Item |
| --- | --- | --- |
| `smoothed_wworried_vaccine_side_effects` | Estimated percentage of respondents who are very or moderately concerned that they would "experience a side effect from a COVID-19 vaccination." **Note:** Until March 2, 2021, all respondents answered this question, including those who had already received one or more doses of a COVID-19 vaccine; beginning on that date, only respondents who said they have not received a COVID vaccine are asked this question. <br/> **Earliest date available:** 2021-01-12 | V9 |
| `smoothed_whesitancy_reason_sideeffects` | Estimated percentage of respondents who say they are hesitant to get vaccinated because they are worried about side effects, among respondents who answered "Yes, probably", "No, probably not", or "No, definitely not" when asked if they would get vaccinated if offered (item V3). This series of items was shown to respondents starting in Wave 8. <br/> **Earliest date available:** 2021-02-26 | V5abc |
| `smoothed_whesitancy_reason_allergic` | *Discontinued as of Wave 11, May 19, 2021* Estimated percentage of respondents who say they are hesitant to get vaccinated because they are worried about having an allergic reaction, among respondents who answered "Yes, probably", "No, probably not", or "No, definitely not" when asked if they would get vaccinated if offered (item V3). This series of items was shown to respondents starting in Wave 8. <br/> **Earliest date available:** 2021-02-26 | V5abc |
| `smoothed_whesitancy_reason_ineffective` | Estimated percentage of respondents who say they are hesitant to get vaccinated because they don't know if a COVID-19 vaccine will work, among respondents who answered "Yes, probably", "No, probably not", or "No, definitely not" when asked if they would get vaccinated if offered (item V3). This series of items was shown to respondents starting in Wave 8. <br/> **Earliest date available:** 2021-02-26 | V5abc |
| `smoothed_whesitancy_reason_unnecessary` | Estimated percentage of respondents who say they are hesitant to get vaccinated because they don't believe they need a COVID-19 vaccine, among respondents who answered "Yes, probably", "No, probably not", or "No, definitely not" when asked if they would get vaccinated if offered (item V3). This series of items was shown to respondents starting in Wave 8. <br/> **Earliest date available:** 2021-02-26 | V5abc |
| `smoothed_whesitancy_reason_dislike_vaccines_generally` | Estimated percentage of respondents who say they are hesitant to get vaccinated because they dislike vaccines generally, among respondents who answered "Yes, probably", "No, probably not", or "No, definitely not" when asked if they would get vaccinated if offered (item V3). This series of items was shown to respondents starting in Wave 8. <br/> **Earliest date available:** 2021-12-19 | V5abc |
| `smoothed_whesitancy_reason_dislike_vaccines` | *Discontinued as of Wave 12, Dec 19, 2021* Estimated percentage of respondents who say they are hesitant to get vaccinated because they dislike vaccines, among respondents who answered "Yes, probably", "No, probably not", or "No, definitely not" when asked if they would get vaccinated if offered (item V3). This series of items was shown to respondents starting in Wave 8. <br/> **Earliest date available:** 2021-02-26 | V5abc |
| `smoothed_whesitancy_reason_not_recommended` | *Discontinued as of Wave 11, May 19, 2021* Estimated percentage of respondents who say they are hesitant to get vaccinated because their doctor did not recommend it, among respondents who answered "Yes, probably", "No, probably not", or "No, definitely not" when asked if they would get vaccinated if offered (item V3). This series of items was shown to respondents starting in Wave 8. <br/> **Earliest date available:** 2021-02-26 | V5abc |
| `smoothed_whesitancy_reason_wait_safety` | Estimated percentage of respondents who say they are hesitant to get vaccinated because they want to wait to see if the COVID-19 vaccines are safe, among respondents who answered "Yes, probably", "No, probably not", or "No, definitely not" when asked if they would get vaccinated if offered (item V3). This series of items was shown to respondents starting in Wave 8. <br/> **Earliest date available:** 2021-02-26 | V5abc |
| `smoothed_whesitancy_reason_low_priority` | Estimated percentage of respondents who say they are hesitant to get vaccinated because they think other people need it more than they do, among respondents who answered "Yes, probably", "No, probably not", or "No, definitely not" when asked if they would get vaccinated if offered (item V3). This series of items was shown to respondents starting in Wave 8. <br/> **Earliest date available:** 2021-02-26 | V5abc |
| `smoothed_whesitancy_reason_cost` | Estimated percentage of respondents who say they are hesitant to get vaccinated because they are worried about the cost, among respondents who answered "Yes, probably", "No, probably not", or "No, definitely not" when asked if they would get vaccinated if offered (item V3). This series of items was shown to respondents starting in Wave 8. <br/> **Earliest date available:** 2021-02-26 | V5abc |
| `smoothed_whesitancy_reason_distrust_vaccines` | *Discontinued as of Wave 11, May 19, 2021* Estimated percentage of respondents who say they are hesitant to get vaccinated because they don't trust COVID-19 vaccines, among respondents who answered "Yes, probably", "No, probably not", or "No, definitely not" when asked if they would get vaccinated if offered (item V3). This series of items was shown to respondents starting in Wave 8. <br/> **Earliest date available:** 2021-02-26 | V5abc |
| `smoothed_whesitancy_reason_distrust_gov` | Estimated percentage of respondents who say they are hesitant to get vaccinated because they don't trust the government, among respondents who answered "Yes, probably", "No, probably not", or "No, definitely not" when asked if they would get vaccinated if offered (item V3). This series of items was shown to respondents starting in Wave 8. <br/> **Earliest date available:** 2021-02-26 | V5abc |
| `smoothed_whesitancy_reason_health_condition` | *Discontinued as of Wave 11, May 19, 2021* Estimated percentage of respondents who say they are hesitant to get vaccinated because they have a health condition that may impact the safety of a COVID-19 vaccine, among respondents who answered "Yes, probably", "No, probably not", or "No, definitely not" when asked if they would get vaccinated if offered (item V3). This series of items was shown to respondents starting in Wave 8. <br/> **Earliest date available:** 2021-02-26 | V5abc |
| `smoothed_whesitancy_reason_pregnant` | *Discontinued as of Wave 11, May 19, 2021* Estimated percentage of respondents who say they are hesitant to get vaccinated because they are pregnant or breastfeeding, among respondents who answered "Yes, probably", "No, probably not", or "No, definitely not" when asked if they would get vaccinated if offered (item V3). This series of items was shown to respondents starting in Wave 8. <br/> **Earliest date available:** 2021-02-26 | V5abc |
| `smoothed_whesitancy_reason_religious` | Estimated percentage of respondents who say they are hesitant to get vaccinated because it is against their religious beliefs, among respondents who answered "Yes, probably", "No, probably not", or "No, definitely not" when asked if they would get vaccinated if offered (item V3). This series of items was shown to respondents starting in Wave 8. <br/> **Earliest date available:** 2021-02-26 | V5abc |
| `smoothed_whesitancy_reason_other` | Estimated percentage of respondents who say they are hesitant to get vaccinated for another reason, among respondents who answered "Yes, probably", "No, probably not", or "No, definitely not" when asked if they would get vaccinated if offered (item V3). This series of items was shown to respondents starting in Wave 8. <br/> **Earliest date available:** 2021-02-26 | V5abc |

### Reasons for Believing Vaccine is Unnecessary

Respondents who indicate that "I don't believe I need a COVID-19 vaccine" (in
items V5a, V5b, V5c, or, prior to Wave 11, V5d) are asked a follow-up item
asking why they don't believe they need the vaccine. These signals summarize
the reasons selected. Respondents who do not select any reason (including
"Other") are treated as missing.

**Note**: Item V5d was removed in Wave 11, thus these indicators no longer
include respondents who indicate in V5d that "I don't believe I need a
COVID-19 vaccine". Item V5d was shown to those who received one dose of a
COVID-19 vaccine, but are not planning to get all recommended doses.

| Signal | Description | Survey Item |
| --- | --- | --- |
| `smoothed_wdontneed_reason_had_covid` | Estimated percentage of respondents who say they don't need to get a COVID-19 vaccine because they already had the illness, among respondents who provided at least one reason for why they believe a COVID-19 vaccine is unnecessary. <br/> **Earliest date available:** 2021-03-12 | V6 |
| `smoothed_wdontneed_reason_dont_spend_time` | Estimated percentage of respondents who say they don't need to get a COVID-19 vaccine because they don't spend time with high-risk people, among respondents who provided at least one reason for why they believe a COVID-19 vaccine is unnecessary. <br/> **Earliest date available:** 2021-03-12 | V6 |
| `smoothed_wdontneed_reason_not_high_risk` | Estimated percentage of respondents who say they don't need to get a COVID-19 vaccine because they are not in a high-risk group, among respondents who provided at least one reason for why they believe a COVID-19 vaccine is unnecessary. <br/> **Earliest date available:** 2021-03-12 | V6 |
| `smoothed_wdontneed_reason_precautions` | Estimated percentage of respondents who say they don't need to get a COVID-19 vaccine because they will use other precautions, such as a mask, instead, among respondents who provided at least one reason for why they believe a COVID-19 vaccine is unnecessary. <br/> **Earliest date available:** 2021-03-12 | V6 |
| `smoothed_wdontneed_reason_not_serious` | Estimated percentage of respondents who say they don't need to get a COVID-19 vaccine because they don't believe COVID-19 is a serious illness, among respondents who provided at least one reason for why they believe a COVID-19 vaccine is unnecessary. <br/> **Earliest date available:** 2021-03-12 | V6 |
| `smoothed_wdontneed_reason_not_beneficial` | Estimated percentage of respondents who say they don't need to get a COVID-19 vaccine because they don't think vaccines are beneficial, among respondents who provided at least one reason for why they believe a COVID-19 vaccine is unnecessary. <br/> **Earliest date available:** 2021-03-12 | V6 |
| `smoothed_wdontneed_reason_other` | Estimated percentage of respondents who say they don't need to get a COVID-19 vaccine for another reason, among respondents who provided at least one reason for why they believe a COVID-19 vaccine is unnecessary. <br/> **Earliest date available:** 2021-03-12 | V6 |

### Outreach and Image

| Signal | Description | Survey Item |
| --- | --- | --- |
| `smoothed_wvaccine_likely_friends` | *Discontinued as of Wave 11, May 19, 2021* Estimated percentage of respondents who would be more likely to get a COVID-19 vaccine if it were recommended to them by friends and family, among respondents who have not yet been vaccinated. <br/> **Earliest date available:** 2021-01-20 | V4 |
| `smoothed_wvaccine_likely_local_health` | *Discontinued as of Wave 8, Feb 8, 2021* Estimated percentage of respondents who would be more likely to get a COVID-19 vaccine if it were recommended to them by local health workers, among respondents who have not yet been vaccinated. <br/> **Earliest date available:** 2021-01-20 | V4 |
| `smoothed_wvaccine_likely_who` | *Discontinued as of Wave 11, May 19, 2021* Estimated percentage of respondents who would be more likely to get a COVID-19 vaccine if it were recommended to them by the World Health Organization, among respondents who have not yet been vaccinated. <br/> **Earliest date available:** 2021-01-20 | V4 |
| `smoothed_wvaccine_likely_govt_health` | *Discontinued as of Wave 11, May 19, 2021* Estimated percentage of respondents who would be more likely to get a COVID-19 vaccine if it were recommended to them by government health officials, among respondents who have not yet been vaccinated. <br/> **Earliest date available:** 2021-01-20 | V4 |
| `smoothed_wvaccine_likely_politicians` | *Discontinued as of Wave 11, May 19, 2021* Estimated percentage of respondents who would be more likely to get a COVID-19 vaccine if it were recommended to them by politicians, among respondents who have not yet been vaccinated. <br/> **Earliest date available:** 2021-01-20 | V4 |
| `smoothed_wvaccine_likely_doctors` | *Discontinued as of Wave 11, May 19, 2021* Estimated percentage of respondents who would be more likely to get a COVID-19 vaccine if it were recommended to them by doctors and other health professionals they go to for medical care, among respondents who have not yet been vaccinated. This item was shown to respondents starting in Wave 8. <br/> **Earliest date available:** 2021-02-08 | V4 |

The "vaccine_likely_*" indicators are based on questions added in Wave 6 of
the survey, introduced on December 19, 2020; however, Delphi only enabled item
V1 beginning January 6, 2021.


## Mental Health Indicators

Signals beginning `smoothed_w` are [adjusted using survey weights to be
demographically representative](#survey-weighting-and-estimation) as described
below. Weighted signals have 1-2 days of lag, so if low latency is paramount,
unweighted signals are also available. These begin `smoothed_`, such as
`smoothed_anxious_5d` instead of `smoothed_wanxious_5d`.

| Signal | Description | Survey Item |
| --- | --- | --- |
| `smoothed_wworried_finances` | Estimated percentage of respondents who report being very or somewhat worried about their "household's finances for the next month" <br/> **Earliest date available:** 2020-09-08 | C15 |
| `smoothed_wanxious_7d` | Estimated percentage of respondents who reported feeling "nervous, anxious, or on edge" for most or all of the past 7 days. This item was shown to respondents starting in Wave 10. <br/> **Earliest date available:** 2021-03-02 | C8a or C18a |
| `smoothed_wdepressed_7d` | Estimated percentage of respondents who reported feeling depressed for most or all of the past 7 days. This item was shown to respondents starting in Wave 10. <br/> **Earliest date available:** 2021-03-02 | C8a or C18b |
| `smoothed_wworried_catch_covid` | Estimated percentage of respondents worrying either a great deal or a moderate amount about catching COVID-19. <br/> **Earliest date available:** 2021-05-20 | G1 |
| `smoothed_wfelt_isolated_7d` | *Discontinued as of Wave 11, May 19, 2021* Estimated percentage of respondents who reported feeling "isolated from others" for most or all of the past 7 days. This item was shown to respondents starting in Wave 10. <br/> **Earliest date available:** 2021-03-02 | C8a |
| `smoothed_wanxious_5d` | *Discontinued as of Wave 10, Mar 2, 2021* Estimated percentage of respondents who reported feeling "nervous, anxious, or on edge" for most or all of the past 5 days <br/> **Earliest date available:** 2020-09-08 | C8 |
| `smoothed_wdepressed_5d` | *Discontinued as of Wave 10, Mar 2, 2021* Estimated percentage of respondents who reported feeling depressed for most or all of the past 5 days <br/> **Earliest date available:** 2020-09-08 | C8 |
| `smoothed_wfelt_isolated_5d` | *Discontinued as of Wave 10, Mar 2, 2021* Estimated percentage of respondents who reported feeling "isolated from others" for most or all of the past 5 days <br/> **Earliest date available:** 2020-09-08 | C8 |
| `smoothed_wworried_become_ill` | *Discontinued as of Wave 11, May 19, 2021* Estimated percentage of respondents who reported feeling very or somewhat worried that "you or someone in your immediate family might become seriously ill from COVID-19" <br/> **Earliest date available:** 2020-09-08 | C9 |

Some of these questions were present in the earliest waves of the survey, but
only in Wave 4 did respondents consent to our use of aggregate data to
study other impacts of COVID, such as mental health. Hence, these aggregates only
include respondents to Wave 4 and later waves, beginning September 8, 2020.


## Belief, Experience, and Information Indicators

Signals beginning `smoothed_w` are [adjusted using survey weights to be
demographically representative](#survey-weighting-and-estimation) as described
below. Weighted signals have 1-2 days of lag, so if low latency is paramount,
unweighted signals are also available. These begin `smoothed_`, such as
`smoothed_belief_children_immune` instead of `smoothed_wbelief_children_immune`.

### Beliefs About COVID-19

| Signal | Description | Survey Item | Introduced |
| --- | --- | --- |
| `smoothed_wbelief_masking_effective` | Estimated percentage of respondents who believe that wearing a face mask is either very or moderately effective for preventing the spread of COVID-19. <br/> **Earliest date available:** 2021-06-04 | G3 | Wave 11, May 19, 2021 |
| `smoothed_wbelief_distancing_effective` | Estimated percentage of respondents who believe that social distancing is either very or moderately effective for preventing the spread of COVID-19. <br/> **Earliest date available:** 2021-05-20 | G2 | Wave 11, May 19, 2021 |
| `smoothed_wbelief_vaccinated_mask_unnecessary` | Estimated percentage of people who believe that the statement "Getting the COVID-19 vaccine means that you can stop wearing a mask around people outside your household" is definitely or probably true. <br/> **Earliest date available:** 2021-05-20 | I1 | Wave 11, May 19, 2021 |
| `smoothed_wbelief_children_immune` | Estimated pPercentage of people who believe that the statement "Children cannot get COVID-19" is definitely or probably true. <br/> **Earliest date available:** 2021-05-20 | I2 | Wave 11, May 19, 2021 |
| `smoothed_wbelief_created_small_group` | Estimated percentage of people who believe that the statement "COVID-19 was deliberately created by a small group of people who secretly manipulate world events" is definitely or probably true. <br/> **Earliest date available:** 2021-05-20 | I3 | Wave 11, May 19, 2021 |
| `smoothed_wbelief_govt_exploitation` | Estimated percentage of people who indicate that the statement "The COVID-19 pandemic is being exploited by the government to control people" is definitely or probably true. <br/> **Earliest date available:** 2021-05-20 | I4 | Wave 11, May 19, 2021 |


### Medical Care Experiences

| Signal | Description | Survey Item | Introduced |
| --- | --- | --- |
| `smoothed_wdelayed_care_cost` | Estimated percentage of respondents who have ever delayed or not sought medical care in the past year because of cost. <br/> **Earliest date available:** 2021-05-20 | K1 | Wave 11, May 19, 2021 |
| `smoothed_wrace_treated_fairly_healthcare` | Estimated percentage of respondents who somewhat or strongly agree that people of their race are treated fairly in a healthcare setting. <br/> **Earliest date available:** 2021-05-20 | K2 | Wave 11, May 19, 2021 |


### Sources of News

| Signal | Description | Survey Item | Introduced |
| --- | --- | --- |
| `smoothed_wreceived_news_local_health` | Estimated percentage of respondents who received news about COVID-19 from local health workers, clinics, and community organizations in the past 7 days. <br/> **Earliest date available:** 2021-05-20 | I5 | Wave 11, May 19, 2021 |
| `smoothed_wreceived_news_experts` | Estimated percentage of respondents who received news about COVID-19 from scientists and other health experts in the past 7 days. <br/> **Earliest date available:** 2021-05-20 | I5 | Wave 11, May 19, 2021 |
| `smoothed_wreceived_news_cdc` | Estimated percentage of respondents who received news about COVID-19 from the CDC in the past 7 days. <br/> **Earliest date available:** 2021-05-20 | I5 | Wave 11, May 19, 2021 |
| `smoothed_wreceived_news_govt_health` | Estimated percentage of respondents who received news about COVID-19 from government health authorities or officials in the past 7 days. <br/> **Earliest date available:** 2021-05-20 | I5 | Wave 11, May 19, 2021 |
| `smoothed_wreceived_news_politicians` | Estimated percentage of respondents who received news about COVID-19 from politicians in the past 7 days. <br/> **Earliest date available:** 2021-05-20 | I5 | Wave 11, May 19, 2021 |
| `smoothed_wreceived_news_journalists` | Estimated percentage of respondents who received news about COVID-19 from journalists in the past 7 days. <br/> **Earliest date available:** 2021-05-20 | I5 | Wave 11, May 19, 2021 |
| `smoothed_wreceived_news_friends` | Estimated percentage of respondents who received news about COVID-19 from friends and family in the past 7 days. <br/> **Earliest date available:** 2021-05-20 | I5 | Wave 11, May 19, 2021 |
| `smoothed_wreceived_news_religious` | Estimated percentage of respondents who received news about COVID-19 from religious leaders in the past 7 days. <br/> **Earliest date available:** 2021-05-20 | I5 | Wave 11, May 19, 2021 |
| `smoothed_wreceived_news_none` | Estimated percentage of respondents who in the past 7 days received news about COVID-19 from none of the listed sources. <br/> **Earliest date available:** 2021-05-20 | I5 | Wave 11, May 19, 2021 |

### Trusted Sources of Information

| Signal | Description | Survey Item |
| --- | --- | --- |
| `smoothed_wtrust_covid_info_doctors` | Estimated percentage of respondents who trust doctors and other health professionals they go to for medical care to provide accurate news and information about COVID-19. <br/> **Earliest date available:** 2021-05-19 | I6 |
| `smoothed_wtrust_covid_info_experts` | Estimated percentage of respondents who trust scientists and other health experts to provide accurate news and information about COVID-19. <br/> **Earliest date available:** 2021-05-19 | I6 |
| `smoothed_wtrust_covid_info_cdc` | Estimated percentage of respondents who trust the Centers for Disease Control (CDC) to provide accurate news and information about COVID-19. <br/> **Earliest date available:** 2021-05-19 | I6 |
| `smoothed_wtrust_covid_info_govt_health` | Estimated percentage of respondents who trust government health officials to provide accurate news and information about COVID-19. <br/> **Earliest date available:** 2021-05-19 | I6 |
| `smoothed_wtrust_covid_info_politicians` | Estimated percentage of respondents who trust politicians to provide accurate news and information about COVID-19. <br/> **Earliest date available:** 2021-05-19 | I6 |
| `smoothed_wtrust_covid_info_journalists` | Estimated percentage of respondents who trust journalists to provide accurate news and information about COVID-19. <br/> **Earliest date available:** 2021-05-19 | I6 |
| `smoothed_wtrust_covid_info_friends` | Estimated percentage of respondents who trust friends and family to provide accurate news and information about COVID-19. <br/> **Earliest date available:** 2021-05-19 | I6 |
| `smoothed_wtrust_covid_info_religious` | Estimated percentage of respondents who trust religious leaders to provide accurate news and information about COVID-19. <br/> **Earliest date available:** 2021-05-19 | I6 |

### Desired Information

| Signal | Description | Survey Item | Introduced |
| --- | --- | --- |
| `smoothed_wwant_info_covid_treatment` | Estimated percentage of people who want more information about the treatment of COVID-19. <br/> **Earliest date available:** 2021-05-20 | I7 | Wave 11, May 19, 2021 |
| `smoothed_wwant_info_vaccine_access` | Estimated percentage of people who want more information about how to get a COVID-19 vaccine. <br/> **Earliest date available:** 2021-05-20 | I7 | Wave 11, May 19, 2021 |
| `smoothed_wwant_info_vaccine_types` | Estimated percentage of people who want more information about different types of COVID-19 vaccines. <br/> **Earliest date available:** 2021-05-20 | I7 | Wave 11, May 19, 2021 |
| `smoothed_wwant_info_covid_variants` | Estimated percentage of people who want more information about COVID-19 variants and mutations. <br/> **Earliest date available:** 2021-05-20 | I7 | Wave 11, May 19, 2021 |
| `smoothed_wwant_info_children_education` | Estimated percentage of people who want more information about how to support their children's education. <br/> **Earliest date available:** 2021-05-20 | I7 | Wave 11, May 19, 2021 |
| `smoothed_wwant_info_mental_health` | Estimated percentage of people who want more information about how to maintain their mental health. <br/> **Earliest date available:** 2021-05-20 | I7 | Wave 11, May 19, 2021 |
| `smoothed_wwant_info_relationships` | Estimated percentage of people who want more information about how to maintain their social relationships despite physical distancing. <br/> **Earliest date available:** 2021-05-20 | I7 | Wave 11, May 19, 2021 |
| `smoothed_wwant_info_employment` | Estimated percentage of people who want more information about employment and other economic and financial issues. <br/> **Earliest date available:** 2021-05-20 | I7 | Wave 11, May 19, 2021 |
| `smoothed_wwant_info_none` | Estimated percentage of people who want more information about none of the listed topics. <br/> **Earliest date available:** 2021-05-20 | I7 | Wave 11, May 19, 2021 |


## Limitations

When interpreting the signals above, it is important to keep in mind several
limitations of this survey data.

* **Survey population.** People are eligible to participate in the survey if
  they are age 18 or older, they are currently located in the USA, and they are
  an active user of Facebook. The survey data does not report on children under
  age 18, and the Facebook adult user population may differ from the United
  States population generally in important ways. We use our [survey
  weighting](#survey-weighting-and-estimation) to adjust the estimates to match
  age and gender demographics by state, but this process doesn't adjust for
  other demographic biases we may not be aware of.
* **Non-response bias.** The survey is voluntary, and people who accept the
  invitation when it is presented to them on Facebook may be different from
  those who do not. The [survey weights provided by
  Facebook](#survey-weighting-and-estimation) attempt to model the probability
  of response for each user and hence adjust for this, but it is difficult to
  tell if these weights account for all possible non-response bias.
* **Social desirability.** Previous survey research has shown that people's
  responses to surveys are often biased by what responses they believe are
  socially desirable or acceptable. For example, if it there is widespread
  pressure to wear masks, respondents who do *not* wear masks may feel pressured
  to answer that they *do*. This survey is anonymous and online, meaning we
  expect the social desirability effect to be smaller, but it may still be
  present.
* **False responses.** As with anything on the Internet, a small percentage of
  users give deliberately incorrect responses. We discard a small number of
  responses that are obviously false, but do **not** perform extensive
  filtering. However, the large size of the study, and our procedure for
  ensuring that each respondent can only be counted once when they are invited
  to take the survey, prevents individual respondents from having a large effect
  on results.
* **Repeat invitations.** Individual respondents can be invited by Facebook to
  take the survey several times. Usually Facebook only re-invites a respondent
  after one month. Hence estimates of values on a single day are calculated
  using independent survey responses from unique respondents (or, at least,
  unique Facebook accounts), whereas estimates from different months may involve
  the same respondents.

Whenever possible, you should compare this data to other independent sources. We
believe that while these biases may affect point estimates -- that is, they may
bias estimates on a specific day up or down -- the biases should not change
strongly over time. This means that *changes* in signals, such as increases or
decreases, are likely to represent true changes in the underlying population,
even if point estimates are biased.

### Privacy Restrictions

To protect respondent privacy, we discard any estimate (whether at a county,
MSA, HRR, or state level) that is based on fewer than 100 survey responses. For
signals reported using a 7-day average (those beginning with `smoothed_`), this
means a geographic area must have at least 100 responses in 7 days to be
reported.

This affects some items more than others. For instance, items about vaccine
hesitancy reasons are only asked of respondents who are unvaccinated and
hesitant, not to all survey respondents. It also affects some geographic areas
more than others, particularly rural areas with low population densities. When
doing analysis of county-level data, one should be aware that missing counties
are typically more rural and less populous than those present in the data, which
may introduce bias into the analysis.

### Declining Response Rate

We have noted a steady decrease in the number of daily survey responses,
beginning no later than January 2021. As the number of survey responses
declines, some indicators will become unavailable once they no longer meet the
privacy limit for sample size. This affects some signals, such as those based on
a subset of responses, more than others, with finer geographic resolutions
becoming unavailable first.

### Target Region

Facebook only invites users to take the survey if they appear, based on
attributes in their Facebook profiles, to reside in the 50 states or
Washington, DC. Puerto Rico is sampled separately as part of the
[international version of the survey](https://covidmap.umd.edu/). If Facebook
believes a user qualifies for the survey, but the user then replies that they
live in Puerto Rico or another US territory, we do not include their response
in the aggregations.


## Survey Weighting and Estimation

When Facebook sends a user to our survey, it generates a random ID number and
sends this to us as well. Once the user completes the survey, we pass this ID
number back to Facebook to confirm completion, and in return receive a weight.
(The random ID number is completely meaningless for any other purpose than
receiving this weight, and does not allow us to access any information about the
user's Facebook profile. Nor does it provide Facebook any information about the
survey responses.)

We can use these weights to adjust our estimates so that they are representative
of the US population---adjusting both for the differences between the US
population and US Facebook users (according to a state-by-age-gender
stratification of the US population from the 2018 Census March Supplement) and
for the propensity of a Facebook user to take our survey in the first place.

In more detail, we receive a participation weight

$$
w^{\text{part}}_i \propto \frac{1}{\pi_i},
$$

where $$\pi_i$$ is an estimated probability (produced by Facebook) that an
individual with the same state-by-age-gender profile as user $$i$$ would be a
Facebook user and take our survey. The adjustment we make follows a standard
inverse probability weighting strategy.

Detailed documentation on how Facebook calculates these weights is available in
our [survey weight documentation](../../symptom-survey/weights.md).

For unweighted survey signals, we set $$w^\text{part}_i = 1$$ for all
respondents.

### Geographic Weighting and Mixing

Besides the participation weight $$w^\text{part}_i$$, each survey response
receives a geographical-division weight $$w^{\text{geodiv}}_i$$ describing how
much a participant's ZIP code "belongs" in the spatial unit of interest. For
example, a ZIP code may overlap with multiple counties, so the weight describes
what proportion of the ZIP code's population is in each county.

Each survey's weight is hence $$w^{\text{init}}_i = w^{\text{part}}_i
w^{\text{geodiv}}_i$$. When a ZIP code spans multiple counties or states, a
single survey may have different weights when used to calculate different
geographic aggregates.

### Adjusting Household ILI and CLI

For a given aggregation unit (for example, daily-county), let $$X_i$$ and
$$Y_i$$ denote the numbers of ILI and CLI cases in household $$i$$, respectively
(computed according to the simple strategy above), and let $$N_i$$ denote the
total number of people in the household. Let $$i = 1, \dots, m$$ denote the
surveys started during the time period of interest and reported in a ZIP code
intersecting the spatial unit of interest.

First, we adjust the initial weights $$w^\text{init}$$ to reduce sensitivity to
any individual survey by "mixing" them with a uniform weighting across all
relevant surveys. This prevents specific survey respondents with high survey
weights having disproportionate influence on the weighted estimates.

Specifically, we select the smallest value of $$a \in [0.05, 1]$$ such that

$$
w_i = a\cdot\frac1m + (1-a)\cdot w^{\text{init}}_i \leq 0.01
$$

for all $$i$$. If such a selection is impossible, then we have insufficient
survey responses (less than 100), and do not produce an estimate for the given
aggregation unit.

Next, we rescale the weights $$w_i$$ over all $$i$$ so that $$\sum_{i=1}^m
w_i=1$$. Then our adjusted estimates of $$p$$ and $$q$$ are:

$$
\begin{aligned}
\hat{p}_w &= 100 \cdot \sum_{i=1}^m w_i \frac{X_i}{N_i} \\
\hat{q}_w &= 100 \cdot \sum_{i=1}^m w_i \frac{Y_i}{N_i},
\end{aligned}
$$

with estimated standard errors:

$$
\begin{aligned}
\widehat{\mathrm{se}}(\hat{p}_w) &= 100 \cdot \frac{1}{1 + n_e} \sqrt{
  \left(\frac12 - \frac{\hat{p}_w}{100}\right)^2 +
  n_e^2 \hat{s}_p^2
}\\
\widehat{\mathrm{se}}(\hat{q}_w) &= 100 \cdot \frac{1}{1 + n_e} \sqrt{
  \left(\frac12 - \frac{\hat{q}_w}{100}\right)^2 +
  n_e^2 \hat{s}_q^2
},
\end{aligned}
$$

where

$$
\begin{aligned}
\hat{s}_p^2 &= \sum_{i=1}^m w_i^2 \left(\frac{X_i}{N_i} - \frac{\hat{p}_w}{100}\right)^2 \\
\hat{s}_q^2 &= \sum_{i=1}^m w_i^2 \left(\frac{Y_i}{N_i} - \frac{\hat{q}_w}{100}\right)^2 \\
n_e &= \frac1{\sum_{i=1}^m w_i^2},
\end{aligned}
$$

which are the delta method estimates of variance associated with self-normalized
importance sampling estimators above, after combining with a pseudo-observation
of 1/2 with weight $$1/n_e$$, assigned to appear like a single effective
observation. The use of the pseudo-observation prevents standard error estimates
of zero, and in simulations improves the quality of the standard error
estimates. See the [Appendix](#appendix) for further motivation for these
estimators.

<div style="background-color:#FCC; padding: 10px 30px;"><strong>Note:</strong>
Currently the standard errors are calculated as though all survey weights are
equal, that is \(w^\text{part}_i = 1\) for all respondents. The result is that
reported standard errors are artificially narrow for weighted estimates. This
will be corrected in a future update to the API.
</div>

The pseudo-observation is not used in $$\hat{p}$$ and $$\hat{q}$$ themselves, to
avoid potentially large amounts of estimation bias, as $$p$$ and $$q$$ are
expected to be small.

The sample size reported is calculated by rounding down $$\sum_{i=1}^{m}
w^{\text{geodiv}}_i$$ before adding the pseudo-observations. When ZIP codes do
not overlap multiple spatial units of interest, these weights are all one, and
this expression simplifies to $$m$$. When estimates are available for all
spatial units of a given type over some time period, the sum of the associated
sample sizes under this definition is consistent with the number of surveys used
to prepare the estimate. (This notion of sample size is distinct from
"effective" sample sizes based on variance of the importance sampling estimators
which were used above.)

### Adjusting Other Percentage Estimators

The household ILI and CLI estimates are complex to weight, as shown in the
previous subsection, because they use an estimator based on the survey
respondent *and their household.* All other estimates reported in the API are
simply based on percentages of respondents, such as the percentage who report
knowing someone in their community who is sick. In this subsection we will
describe how survey weights are used to construct weighted estimates for these
indicators, using community CLI as an example.

In a given aggregation unit (for example, daily-county), let $$U_i$$ denote the
indicator that the survey respondent knows someone in their community with CLI,
including their household, for survey $$i$$, out of $$m$$ surveys collected.
Also let $$w_i$$ be the weight that accompanies survey $$i$$, normalized to sum
to 1 as above. Then our initial weighted estimate of the population proportion
$$a$$ is:

$$
\hat{a}_{w, \text{init}} = 100 \cdot \sum_{i=1}^m w_i U_i
$$

To prevent observations and standard errors from being zero, we add a
pseudo-observation of 1/2 with weight $$1/n_e$$. (This psuedo-observation can be
thought of as equivalent to using a Bayesian estimate of the proportion, with a
Jeffreys prior.) The estimate is hence:

$$
\hat{a}_w = 100 \cdot \frac{n_e \frac{\hat{a}_{w, \text{init}}}{100} + \frac12}{1 + n_e},
$$

with estimated standard error:

$$
\widehat{\mathrm{se}}(\hat{a}_w) = 100 \cdot \sqrt{\frac{\frac{\hat{a}_w}{100}(1-\frac{\hat{a}_w}{100})}{1 + n_e}}
$$

which is the plug-in estimate of the standard error of the binomial proportion.


## Appendix

Here are some details behind the choice of estimators for [percent ILI and
percent CLI](#ili-and-cli-indicators).

Suppose there are $$h$$ households total in the underlying population, and for
household $$i$$, denote $$\theta_i=N_i/n$$.  Then note that the quantities of
interest, $$p$$ and $$q$$, are

$$
p = \sum_{i=1}^h \frac{X_i}{N_i} \theta_i
\quad\text{and}\quad
q = \sum_{i=1}^h \frac{Y_i}{N_i} \theta_i.
$$

Let $$S \subseteq \{1,\dots,h\}$$ denote sampled households, with $$m=|S|$$,
and suppose we sampled household $$i$$ with probability $$\theta_i=N_i/n$$
proportional to the household size.  Then unbiased estimates of $$p$$ and $$q$$
are simply

$$
\hat{p} = \frac{1}{m} \sum_{i \in S} \frac{X_i}{N_i}
\quad\text{and}\quad
\hat{q} = \frac{1}{m} \sum_{i \in S} \frac{Y_i}{N_i},
$$

which are an equivalent way of writing our previously-defined estimates.

Note that we can again rewrite our quantities of interest as

$$
p = \frac{\mu_x}{\mu_n}
\quad\text{and}\quad
q = \frac{\mu_y}{\mu_n},
$$

where $$\mu_x=x/h$$, $$\mu_y=y/h$$, $$\mu_n=n/h$$ denote the expected number
people with ILI per household, expected number of people with CLI per household,
and expected number of people total per household, respectively, and $$h$$
denotes the total number of households in the population.

Suppose that instead of proportional sampling, we sampled households uniformly,
resulting in $$S \subseteq \{1,\dots,h\}$$ denote sampled households, with
$$m=|S|$$. Then the natural estimates of $$p$$ and $$q$$ are instead plug-in
estimates of the numerators and denominators in the above,

$$
\tilde{p} = \frac{\bar{X}}{\bar{N}}
\quad\text{and}\quad
\tilde{q} = \frac{\bar{X}}{\bar{N}}
$$

where $$\bar{X}=\sum_{i \in S} X_i/m$$, $$\bar{Y}=\sum_{i \in S} Y_i/m$$, and
$$\bar{N}=\sum_{i \in S} N_i/m$$ denote the sample means of $$\{X_i\}_{i \in
S}$$, $$\{Y_i\}_{i \in S}$$, and $$\{N_i\}_{i \in S}$$, respectively.

Whether we consider $$\hat{p}$$ and $$\hat{q}$$, or $$\tilde{p}$$ and
$$\tilde{q}$$, to be more natural---mean of fractions, or fraction of means,
respectively---depends on the sampling model: if we are sampling households
proportional to household size, then it is $$\hat{p}$$ and $$\hat{q}$$; if we
are sampling households uniformly, then it is $$\tilde{p}$$ and $$\tilde{q}$$.
We settled on the former, based on both conceptual and empirical supporting
evidence:

- Conceptually, though we do not know the details, we have reason to believe
  that Facebook offers an essentially uniform random draw of eligible
  users---those 18 years or older---to take our survey.  In this sense, the
  sampling is done proportional to the number of "Facebook adults" in a
  household: individuals 18 years or older, who have a Facebook account.  Hence
  if we posit that the number of "Facebook adults" scales linearly with the
  household size, which seems to us like a reasonable assumption, then sampling
  would still be proportional to household size.  (Notice that this would
  remain true no matter how small the linear coefficient is, that is, it would
  even be true if Facebook did not have good coverage over the US.)

- Empirically, we have computed the distribution of household sizes (proportion
  of households of size 1, size 2, size 3, etc.) in the Facebook survey data
  thus far, and compared it to the distribution of household sizes from the
  Census.  These align quite closely, also suggesting that sampling is likely
  done proportional to household size.<|MERGE_RESOLUTION|>--- conflicted
+++ resolved
@@ -350,8 +350,8 @@
 | `smoothed_wcovid_vaccinated` | Estimated percentage of respondents who have already received a vaccine for COVID-19. **Note:** The Centers for Disease Control compiles data on vaccine administration across the United States. This signal may differ from CDC data because of survey biases and should not be treated as authoritative. However, the survey signal is not subject to the lags and reporting problems in official vaccination data. <br/> **Earliest date available:** 2021-01-06 | V1 |
 | `smoothed_wappointment_not_vaccinated` | Estimated percentage of respondents who have an appointment to get a COVID-19 vaccine, among respondents who have not yet been vaccinated. <br/> **Earliest date available:** 2021-05-19 | V11a |
 | `smoothed_wcovid_vaccinated_friends` | Estimated percentage of respondents who report that most of their friends and family have received a COVID-19 vaccine. <br/> **Earliest date available:** 2021-05-20 | H3 |
-<<<<<<< HEAD
-| `smoothed_wtry_vaccinate_1m` | Estimated percentage of respondents who report that they will try to get the COVID-19 vaccine within a week to a month, among unvaccinated respondents who do not have a vaccination appointment and who are uncertain about getting vaccinated (i.e. did not say they definitely would get vaccinated, nor that they definitely would not). <br/> **Earliest date available:** 2021-06-04 | V16 |
+| `smoothed_wtry_vaccinate_1m` | Estimated percentage of respondents who report that they will try to get the COVID-19 vaccine within a week to a month, among unvaccinated respondents who do not have a vaccination appointment and who are uncertain about getting vaccinated (i.e. did not say they definitely would get vaccinated, nor that they definitely would not). <br/> **Earliest date available:** 2021-06-10 | V16 |
+| `smoothed_wflu_vaccinated_2021` | Estimated percentage of respondents who have received a season flu vaccine since July 1, 2021, among all respondents. <br/> **Earliest date available:** 2022-03-04 | C17b |
 
 ### Vaccine Uptake and Acceptance for Children
 
@@ -364,9 +364,6 @@
 | `smoothed_wchild_vaccine_no_prob` | Estimated percentage of people who would "probably not" get their oldest child vaccinated against COVID-19 when eligible, among people with any children younger than 18. <br/> **Earliest date available:** 2022-03-23 | P3 |
 | `smoothed_wchild_vaccine_no_def` | Estimated percentage of people who would "definitely not" get their oldest child vaccinated against COVID-19 when eligible, among people with any children younger than 18. <br/> **Earliest date available:** 2022-03-23 | P3 |
 | `smoothed_wvaccinate_children` | *Discontinued as of Wave 12, Dec 19, 2021* Estimated percentage of respondents with children who report that they will definitely or probably get the vaccine for their children. <br/> **Earliest date available:** 2021-06-04 | E4 |
-=======
-| `smoothed_wtry_vaccinate_1m` | Estimated percentage of respondents who report that they will try to get the COVID-19 vaccine within a week to a month, among unvaccinated respondents who do not have a vaccination appointment and who are uncertain about getting vaccinated (i.e. did not say they definitely would get vaccinated, nor that they definitely would not). <br/> **Earliest date available:** 2021-06-10 | V16 |
-| `smoothed_wflu_vaccinated_2021` | Estimated percentage of respondents who have received a season flu vaccine since July 1, 2021, among all respondents. <br/> **Earliest date available:** 2022-03-04 | C17b |
 
 ### Vaccine Doses
 
@@ -386,7 +383,6 @@
 | `smoothed_wvaccinated_booster_probno` | Estimated percentage of respondents who "probably" don't plan to get a booster shot of the COVID-19 vaccine, among respondents who have received any COVID-19 vaccine and who indicated that they have not yet received any COVID-19 boosters. <br/> **Earliest date available:** 2022-03-04 | V2c |
 | `smoothed_wvaccinated_booster_defno` | Estimated percentage of respondents who "definitely" don't plan to get a booster shot of the COVID-19 vaccine, among respondents who have received any COVID-19 vaccine and who indicated that they have not yet received any COVID-19 boosters. <br/> **Earliest date available:** 2022-03-04 | V2c |
 | `smoothed_wreceived_2_vaccine_doses` | *Discontinued mid-Wave 11, Nov 8, 2021* Estimated percentage of respondents who have received two doses of a COVID-19 vaccine, among respondents who have received either one or two doses of a COVID-19 vaccine. This item was shown to respondents starting in Wave 7. <br/> **Earliest date available:** 2021-02-06 | V2 |
->>>>>>> 9d1292d7
 
 ### Barriers to Accessing Vaccination
 
