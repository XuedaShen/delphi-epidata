---
title: Change Healthcare
parent: Data Sources and Signals
grand_parent: COVIDcast Epidata API
---

# Change Healthcare
{: .no_toc}

* **Source name:** `chng`
* **First issued:** November 4, 2020
* **Number of data revisions since May 19, 2020:** 0
* **Date of last change:** Never
* **Available for:** county, hrr, msa, state (see [geography coding docs](../covidcast_geography.md))
* **Time type:** day (see [date format docs](../covidcast_times.md))
* **License:** [CC BY-NC](../covidcast_licensing.md#creative-commons-attribution-noncommercial)

## Overview

This data source is based on Change Healthcare claims data that has been
de-identified in accordance with HIPAA privacy regulations. Change Healthcare is
a healthcare technology company that aggregates data from many healthcare providers.

The signals under this source are made available under a CC BY-NC license, which
differs from the typical COVIDcast license. You may not use this data for
commercial purposes.

| Signal | Description |
| --- | --- |
| `smoothed_outpatient_covid` | Estimated percentage of outpatient doctor visits with confirmed COVID-19, based on Change Healthcare claims data that has been de-identified in accordance with HIPAA privacy regulations, smoothed in time using a Gaussian linear smoother <br/> **First Available:** 2020-02-01 |
| `smoothed_adj_outpatient_covid` | Same, but with systematic day-of-week effects removed; see [details below](#day-of-week-adjustment) <br/> **First Available:** 2020-02-01 |
| `smoothed_outpatient_cli` | Estimated percentage of outpatient doctor visits primarily about COVID-related symptoms, based on Change Healthcare claims data that has been de-identified in accordance with HIPAA privacy regulations, smoothed in time using a Gaussian linear smoother <br/> **First Available:** 2020-02-01 |
| `smoothed_adj_outpatient_cli` | Same, but with systematic day-of-week effects removed; see [details below](#day-of-week-adjustment) <br/> **First Available:** 2020-02-01 |

## Table of Contents
{: .no_toc .text-delta}

1. TOC
{:toc}

<<<<<<< HEAD

=======
>>>>>>> afb9498e
## Estimation

### COVID Illness

The following estimation method is used for the `*_outpatient_covid` signals.

For a fixed location $$i$$ and time $$t$$, let $$Y_{it}$$
denote the Covid counts and let $$N_{it}$$ be the
total count of visits (the *Denominator*). Our estimate of the COVID-19
percentage is given by

$$
\hat p_{it} = 100 \cdot  \frac{Y_{it}}{N_{it}}
$$

### COVID-Like Illness

The following estimation method is used for the `*_outpatient_cli` signals.

For a fixed location $$i$$ and time $$t$$, let $$Y_{it}^{\text{Covid-like}}$$,
$$Y_{it}^{\text{Flu-like}}$$, $$Y_{it}^{\text{Mixed}}$$, $$Y_{it}^{\text{Flu}}$$
denote the correspondingly named ICD-filtered counts and let $$N_{it}$$ be the
total count of visits (the *Denominator*). Our estimate of the CLI percentage is
given by

$$
\hat p_{it} = 100 \cdot  \frac{Y_{it}^{\text{Covid-like}} +
	\left((Y_{it}^{\text{Flu-like}} + Y_{it}^{\text{Mixed}}) -
	Y_{it}^{\text{Flu}}\right)}{N_{it}}
$$

### Day-of-Week Adjustment

The fraction of visits due to COVID-19 is dependent on the day of the week. On
weekends, doctors see a higher percentage of acute conditions, so the percentage
of COVID-19 is higher. Each day of the week has a different behavior, and if we do
not adjust for this effect, we will not be able to meaningfully compare the
doctor visits signal across different days of the week. We use a Poisson
regression model to produce a signal adjusted for this effect.

We assume that this weekday effect is multiplicative. For example, if the
underlying rate of COVID-19 on each Monday was the same as the previous Sunday, then
the ratio between the doctor visit signals on Sunday and Monday would be a
constant. Formally, we assume that

$$
\begin{aligned}
\mathbb{E}[Y_{it}] &= \mu_t\\
\log \mu_t &= \alpha_{\text{wd}(t)} + \phi_t,
\end{aligned}
$$

where $$Y_{it}$$ is the observed doctor visits percentage of COVID-19 at time $$t$$,
$$\text{wd}(t) \in \{0, \dots, 6\}$$ is the day-of-week of time $$t$$,
$$\alpha_{\text{wd}(t)}$$ is the corresponding weekday correction, and
$$\phi_t$$ is the corrected doctor visits percentage of COVID-19 at time $$t$$.

For simplicity, we assume that the weekday parameters do not change over time or
location. To fit the $$\alpha$$ parameters, we minimize the following convex
objective function:

$$
f(\alpha, \phi | \mu) = -\log \ell (\alpha,\phi|\mu) + \lambda ||\Delta^3 \phi||_1
$$

where $$\ell$$ is the Poisson likelihood and $$\Delta^3 \phi$$ is the third
differences of $$\phi$$. For identifiability, we constrain the sum of $$\alpha$$
to be zero by setting Sunday's fixed effect to be the negative sum of the other
weekdays. The penalty term encourages the $$\phi$$ curve to be smooth and
produces meaningful $$\alpha$$ values.

Once we have estimated values for $$\alpha$$ for the Covid counts, we obtain the
adjusted count

$$\dot{Y}_{it} = Y_{it} / \alpha_{wd(t)}.$$

We then use these adjusted counts to estimate the COVID-19 percentage as described
above.

For the CLI indicator, we apply the same method to the numerator $$Y_{it} =
Y_{it}^{\text{Covid-like}} + \left((Y_{it}^{\text{Flu-like}} +
Y_{it}^{\text{Mixed}}) - Y_{it}^{\text{Flu}}\right).$$

### Backwards Padding

To help with the reporting delay, we perform the following simple
correction on each location. At each time $$t$$, we consider the total visit
count. If the value is less than a minimum sample threshold, we go back to the
previous time $$t-1$$, and add this visit count to the previous total, again
checking to see if the threshold has been met. If not, we continue to move
backwards in time until we meet the threshold, and take the estimate at time
$$t$$ to be the average over the smallest window that meets the threshold. We
enforce a hard stop to consider only the past 7 days, if we have not yet met the
threshold during that time bin, no estimate will be produced. If, for instance,
at time $$t$$, the minimum sample threshold is already met, then the estimate
only contains data from time $$t$$. This is a dynamic-length moving average,
working backwards through time. The threshold is set at 100 observations.

### Smoothing

To help with variability, we also employ a local linear regression filter with a
Gaussian kernel. The bandwidth is fixed to approximately cover a rolling 7 day
window, with the highest weight placed on the right edge of the window (the most
recent timepoint).

<<<<<<< HEAD

=======
>>>>>>> afb9498e
## Lag and Backfill

Note that because doctor's visits may be reported to Change Healthcare
several days after they occur, these signals are typically available with
several days of lag. This means that estimates for a specific day are only
available several days later.

The amount of lag in reporting can vary, and not all visits are reported with
the same lag. After we first report estimates for a specific date, further data
may arrive about outpatient visits on that date. When this occurs, we issue new
estimates for those dates to backfill any missing data. This means that a
reported estimate for, say, June 10th may first be available in the API on June
14th and subsequently revised on June 16th.

As doctor’s visits data are available at a significant and variable latency, the
signal experiences heavy backfill with data delayed for a couple of weeks.  We
expect estimates available for the most recent 4-6 days to change substantially
in later data revisions (having a median delta of 10% or more). Estimates for
dates more than 45 days in the past are expected to remain fairly static (having
a median delta of 1% or less), as most major revisions have already occurred.

We are currently working on adjustments to correct for this.

## Limitations

This data source is based on data provided to us by Change Healthcare. Change
Healthcare reports on a portion of United States healthcare encounters, but not
all of them, and so this source only represents those encounters known to
them. Their coverage may vary across the United States, but they report on about
45% of all doctor's visits nationally.

Standard errors are not available for this data source.

Due to changes in medical-seeking behavior on holidays, this data source has
upward spikes in the fraction of doctor's visits that are COVID-related around
major holidays (e.g. Memorial Day, July 4, Labor Day, etc.). These spikes are
not necessarily indicative of a true increase of COVID-19 in a location.

Note that due to local differences in health record-keeping practices, estimates
are not always comparable across locations. We are currently working on
adjustments to correct this spatial bias.

## Qualifying Conditions

We receive data on the following six categories of counts:

- Denominator: Daily count of all unique outpatient visits.
- Covid: Daily count of all unique visits with primary ICD-10 code in any of:
{U07.1, B97.21, or B97.29}.
- COVID-like: Daily count of all unique outpatient visits with primary ICD-10 code
	of any of: {U07.1, U07.2, B97.29, J12.81, Z03.818, B34.2, J12.89}.
- Flu-like: Daily count of all unique outpatient visits with primary ICD-10 code
	of any of: {J22, B34.9}. The occurrence of these codes in an area is
	correlated with that area's historical influenza activity, but are
	diagnostic codes not specific to influenza and can appear in COVID-19 cases.
- Mixed: Daily count of all unique outpatient visits with primary ICD-10 code of
	any of: {Z20.828, J12.9}. The occurance of these codes in an area is
	correlated to a blend of that area's COVID-19 confirmed case counts and
	influenza behavior, and are not diagnostic codes specific to either disease.
- Flu: Daily count of all unique outpatient visits with primary ICD-10 code of
	any of: {J09\*, J10\*, J11\*}. The asterisk `*` indicates inclusion of all
	subcodes. This set of codes are assigned to influenza viruses.

For the COVID signal, we consider only the *Denominator* and *Covid* counts.

For the CLI signal, if a patient has multiple visits on the same date (and hence
multiple primary ICD-10 codes), then we will only count one of and in descending
order: *Flu*, *COVID-like*, *Flu-like*, *Mixed*. This ordering tries to account for
the most definitive confirmation, e.g. the codes assigned to *Flu* are only used
<<<<<<< HEAD
for confirmed influenza cases, which are unrelated to the COVID-19 coronavirus.

=======
for confirmed influenza cases, which are unrelated to the COVID-19 coronavirus.
>>>>>>> afb9498e
<|MERGE_RESOLUTION|>--- conflicted
+++ resolved
@@ -38,10 +38,7 @@
 1. TOC
 {:toc}
 
-<<<<<<< HEAD
-
-=======
->>>>>>> afb9498e
+
 ## Estimation
 
 ### COVID Illness
@@ -147,10 +144,7 @@
 window, with the highest weight placed on the right edge of the window (the most
 recent timepoint).
 
-<<<<<<< HEAD
-
-=======
->>>>>>> afb9498e
+
 ## Lag and Backfill
 
 Note that because doctor's visits may be reported to Change Healthcare
@@ -220,9 +214,5 @@
 multiple primary ICD-10 codes), then we will only count one of and in descending
 order: *Flu*, *COVID-like*, *Flu-like*, *Mixed*. This ordering tries to account for
 the most definitive confirmation, e.g. the codes assigned to *Flu* are only used
-<<<<<<< HEAD
 for confirmed influenza cases, which are unrelated to the COVID-19 coronavirus.
 
-=======
-for confirmed influenza cases, which are unrelated to the COVID-19 coronavirus.
->>>>>>> afb9498e
