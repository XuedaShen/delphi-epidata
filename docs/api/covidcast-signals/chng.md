--- conflicted
+++ resolved
@@ -38,8 +38,113 @@
 1. TOC
 {:toc}
 
-<<<<<<< HEAD
-=======
+
+## Estimation
+
+### COVID Illness
+
+The following estimation method is used for the `*_outpatient_covid` signals.
+
+For a fixed location $$i$$ and time $$t$$, let $$Y_{it}$$
+denote the Covid counts and let $$N_{it}$$ be the
+total count of visits (the *Denominator*). Our estimate of the COVID-19
+percentage is given by
+
+$$
+\hat p_{it} = 100 \cdot  \frac{Y_{it}}{N_{it}}
+$$
+
+### COVID-Like Illness
+
+The following estimation method is used for the `*_outpatient_cli` signals.
+
+For a fixed location $$i$$ and time $$t$$, let $$Y_{it}^{\text{Covid-like}}$$,
+$$Y_{it}^{\text{Flu-like}}$$, $$Y_{it}^{\text{Mixed}}$$, $$Y_{it}^{\text{Flu}}$$
+denote the correspondingly named ICD-filtered counts and let $$N_{it}$$ be the
+total count of visits (the *Denominator*). Our estimate of the CLI percentage is
+given by
+
+$$
+\hat p_{it} = 100 \cdot  \frac{Y_{it}^{\text{Covid-like}} +
+	\left((Y_{it}^{\text{Flu-like}} + Y_{it}^{\text{Mixed}}) -
+	Y_{it}^{\text{Flu}}\right)}{N_{it}}
+$$
+
+### Day-of-Week Adjustment
+
+The fraction of visits due to COVID-19 is dependent on the day of the week. On
+weekends, doctors see a higher percentage of acute conditions, so the percentage
+of COVID-19 is higher. Each day of the week has a different behavior, and if we do
+not adjust for this effect, we will not be able to meaningfully compare the
+doctor visits signal across different days of the week. We use a Poisson
+regression model to produce a signal adjusted for this effect.
+
+We assume that this weekday effect is multiplicative. For example, if the
+underlying rate of COVID-19 on each Monday was the same as the previous Sunday, then
+the ratio between the doctor visit signals on Sunday and Monday would be a
+constant. Formally, we assume that
+
+$$
+\begin{aligned}
+\mathbb{E}[Y_{it}] &= \mu_t\\
+\log \mu_t &= \alpha_{\text{wd}(t)} + \phi_t,
+\end{aligned}
+$$
+
+where $$Y_{it}$$ is the observed doctor visits percentage of COVID-19 at time $$t$$,
+$$\text{wd}(t) \in \{0, \dots, 6\}$$ is the day-of-week of time $$t$$,
+$$\alpha_{\text{wd}(t)}$$ is the corresponding weekday correction, and
+$$\phi_t$$ is the corrected doctor visits percentage of COVID-19 at time $$t$$.
+
+For simplicity, we assume that the weekday parameters do not change over time or
+location. To fit the $$\alpha$$ parameters, we minimize the following convex
+objective function:
+
+$$
+f(\alpha, \phi | \mu) = -\log \ell (\alpha,\phi|\mu) + \lambda ||\Delta^3 \phi||_1
+$$
+
+where $$\ell$$ is the Poisson likelihood and $$\Delta^3 \phi$$ is the third
+differences of $$\phi$$. For identifiability, we constrain the sum of $$\alpha$$
+to be zero by setting Sunday's fixed effect to be the negative sum of the other
+weekdays. The penalty term encourages the $$\phi$$ curve to be smooth and
+produces meaningful $$\alpha$$ values.
+
+Once we have estimated values for $$\alpha$$ for the Covid counts, we obtain the
+adjusted count
+
+$$\dot{Y}_{it} = Y_{it} / \alpha_{wd(t)}.$$
+
+We then use these adjusted counts to estimate the COVID-19 percentage as described
+above.
+
+For the CLI indicator, we apply the same method to the numerator $$Y_{it} =
+Y_{it}^{\text{Covid-like}} + \left((Y_{it}^{\text{Flu-like}} +
+Y_{it}^{\text{Mixed}}) - Y_{it}^{\text{Flu}}\right).$$
+
+### Backwards Padding
+
+To help with the reporting delay, we perform the following simple
+correction on each location. At each time $$t$$, we consider the total visit
+count. If the value is less than a minimum sample threshold, we go back to the
+previous time $$t-1$$, and add this visit count to the previous total, again
+checking to see if the threshold has been met. If not, we continue to move
+backwards in time until we meet the threshold, and take the estimate at time
+$$t$$ to be the average over the smallest window that meets the threshold. We
+enforce a hard stop to consider only the past 7 days, if we have not yet met the
+threshold during that time bin, no estimate will be produced. If, for instance,
+at time $$t$$, the minimum sample threshold is already met, then the estimate
+only contains data from time $$t$$. This is a dynamic-length moving average,
+working backwards through time. The threshold is set at 100 observations.
+
+### Smoothing
+
+To help with variability, we also employ a local linear regression filter with a
+Gaussian kernel. The bandwidth is fixed to approximately cover a rolling 7 day
+window, with the highest weight placed on the right edge of the window (the most
+recent timepoint).
+
+
 ## Lag and Backfill
 
 Note that because doctor's visits may be reported to Change Healthcare
@@ -111,172 +216,3 @@
 the most definitive confirmation, e.g. the codes assigned to *Flu* are only used
 for confirmed influenza cases, which are unrelated to the COVID-19 coronavirus.
 
->>>>>>> 40b9f414
-## Estimation
-
-### COVID Illness
-
-The following estimation method is used for the `*_outpatient_covid` signals.
-
-For a fixed location $$i$$ and time $$t$$, let $$Y_{it}$$
-denote the Covid counts and let $$N_{it}$$ be the
-total count of visits (the *Denominator*). Our estimate of the COVID-19
-percentage is given by
-
-$$
-\hat p_{it} = 100 \cdot  \frac{Y_{it}}{N_{it}}
-$$
-
-### COVID-Like Illness
-
-The following estimation method is used for the `*_outpatient_cli` signals.
-
-For a fixed location $$i$$ and time $$t$$, let $$Y_{it}^{\text{Covid-like}}$$,
-$$Y_{it}^{\text{Flu-like}}$$, $$Y_{it}^{\text{Mixed}}$$, $$Y_{it}^{\text{Flu}}$$
-denote the correspondingly named ICD-filtered counts and let $$N_{it}$$ be the
-total count of visits (the *Denominator*). Our estimate of the CLI percentage is
-given by
-
-$$
-\hat p_{it} = 100 \cdot  \frac{Y_{it}^{\text{Covid-like}} +
-	\left((Y_{it}^{\text{Flu-like}} + Y_{it}^{\text{Mixed}}) -
-	Y_{it}^{\text{Flu}}\right)}{N_{it}}
-$$
-
-### Day-of-Week Adjustment
-
-The fraction of visits due to COVID-19 is dependent on the day of the week. On
-weekends, doctors see a higher percentage of acute conditions, so the percentage
-of COVID-19 is higher. Each day of the week has a different behavior, and if we do
-not adjust for this effect, we will not be able to meaningfully compare the
-doctor visits signal across different days of the week. We use a Poisson
-regression model to produce a signal adjusted for this effect.
-
-We assume that this weekday effect is multiplicative. For example, if the
-underlying rate of COVID-19 on each Monday was the same as the previous Sunday, then
-the ratio between the doctor visit signals on Sunday and Monday would be a
-constant. Formally, we assume that
-
-$$
-\begin{aligned}
-\mathbb{E}[Y_{it}] &= \mu_t\\
-\log \mu_t &= \alpha_{\text{wd}(t)} + \phi_t,
-\end{aligned}
-$$
-
-where $$Y_{it}$$ is the observed doctor visits percentage of COVID-19 at time $$t$$,
-$$\text{wd}(t) \in \{0, \dots, 6\}$$ is the day-of-week of time $$t$$,
-$$\alpha_{\text{wd}(t)}$$ is the corresponding weekday correction, and
-$$\phi_t$$ is the corrected doctor visits percentage of COVID-19 at time $$t$$.
-
-For simplicity, we assume that the weekday parameters do not change over time or
-location. To fit the $$\alpha$$ parameters, we minimize the following convex
-objective function:
-
-$$
-f(\alpha, \phi | \mu) = -\log \ell (\alpha,\phi|\mu) + \lambda ||\Delta^3 \phi||_1
-$$
-
-where $$\ell$$ is the Poisson likelihood and $$\Delta^3 \phi$$ is the third
-differences of $$\phi$$. For identifiability, we constrain the sum of $$\alpha$$
-to be zero by setting Sunday's fixed effect to be the negative sum of the other
-weekdays. The penalty term encourages the $$\phi$$ curve to be smooth and
-produces meaningful $$\alpha$$ values.
-
-Once we have estimated values for $$\alpha$$ for the Covid counts, we obtain the
-adjusted count
-
-$$\dot{Y}_{it} = Y_{it} / \alpha_{wd(t)}.$$
-
-We then use these adjusted counts to estimate the COVID-19 percentage as described
-above.
-
-For the CLI indicator, we apply the same method to the numerator $$Y_{it} =
-Y_{it}^{\text{Covid-like}} + \left((Y_{it}^{\text{Flu-like}} +
-Y_{it}^{\text{Mixed}}) - Y_{it}^{\text{Flu}}\right).$$
-
-### Backwards Padding
-
-To help with the reporting delay, we perform the following simple
-correction on each location. At each time $$t$$, we consider the total visit
-count. If the value is less than a minimum sample threshold, we go back to the
-previous time $$t-1$$, and add this visit count to the previous total, again
-checking to see if the threshold has been met. If not, we continue to move
-backwards in time until we meet the threshold, and take the estimate at time
-$$t$$ to be the average over the smallest window that meets the threshold. We
-enforce a hard stop to consider only the past 7 days, if we have not yet met the
-threshold during that time bin, no estimate will be produced. If, for instance,
-at time $$t$$, the minimum sample threshold is already met, then the estimate
-only contains data from time $$t$$. This is a dynamic-length moving average,
-working backwards through time. The threshold is set at 100 observations.
-
-### Smoothing
-
-To help with variability, we also employ a local linear regression filter with a
-Gaussian kernel. The bandwidth is fixed to approximately cover a rolling 7 day
-window, with the highest weight placed on the right edge of the window (the most
-recent timepoint).
-
-## Lag and Backfill
-
-Note that because doctor's visits may be reported to Change Healthcare
-several days after they occur, these signals are typically available with
-several days of lag. This means that estimates for a specific day are only
-available several days later.
-
-The amount of lag in reporting can vary, and not all visits are reported with
-the same lag. After we first report estimates for a specific date, further data
-may arrive about outpatient visits on that date. When this occurs, we issue new
-estimates for those dates to backfill any missing data. This means that a reported estimate for, say, June
-10th may first be available in the API on June 14th and subsequently revised on
-June 16th.
-
-As doctor’s visits data are available at a significant and variable latency, the signal experiences heavy backfill with data delayed for a couple of weeks. 
-We expect estimates available for the most recent 7-14 days to change substantially in later data revisions. Estimates for dates more than 60 days in the past are expected to remain fairly static, as most major revisions have already occurred. 
-
-We are currently working on adjustments to correct for this.
-
-## Limitations
-
-This data source is based on data provided to us by Change Healthcare. Change
-Healthcare reports on a portion of United States healthcare encounters, but not
-all of them, and so this source only represents those encounters known to
-them. Their coverage may vary across the United States, but they report on about
-45% of all doctor's visits nationally.
-
-Standard errors are not available for this data source.
-
-Due to changes in medical-seeking behavior on holidays, this data source has
-upward spikes in the fraction of doctor's visits that are COVID-related around
-major holidays (e.g. Memorial Day, July 4, Labor Day, etc.). These spikes are
-not necessarily indicative of a true increase of COVID-19 in a location.
-
-Note that due to local differences in health record-keeping practices, estimates are not always comparable across locations. We are currently working on adjustments to correct this spatial bias.
-
-## Qualifying Conditions
-
-We receive data on the following six categories of counts:
-
-- Denominator: Daily count of all unique outpatient visits.
-{U07.1, B97.21, or B97.29}.
-- COVID-like: Daily count of all unique outpatient visits with primary ICD-10 code
-	of any of: {U07.1, U07.2, B97.29, J12.81, Z03.818, B34.2, J12.89}.
-- Flu-like: Daily count of all unique outpatient visits with primary ICD-10 code
-	of any of: {J22, B34.9}. The occurrence of these codes in an area is
-	correlated with that area's historical influenza activity, but are
-	diagnostic codes not specific to influenza and can appear in COVID-19 cases.
-- Mixed: Daily count of all unique outpatient visits with primary ICD-10 code of
-	any of: {Z20.828, J12.9}. The occurance of these codes in an area is
-	correlated to a blend of that area's COVID-19 confirmed case counts and
-	influenza behavior, and are not diagnostic codes specific to either disease.
-- Flu: Daily count of all unique outpatient visits with primary ICD-10 code of
-	any of: {J09\*, J10\*, J11\*}. The asterisk `*` indicates inclusion of all
-	subcodes. This set of codes are assigned to influenza viruses.
-
-For the COVID signal, we consider only the *Denominator* and *Covid* counts.
-
-For the CLI signal, if a patient has multiple visits on the same date (and hence
-multiple primary ICD-10 codes), then we will only count one of and in descending
-order: *Flu*, *COVID-like*, *Flu-like*, *Mixed*. This ordering tries to account for
-the most definitive confirmation, e.g. the codes assigned to *Flu* are only used
-for confirmed influenza cases, which are unrelated to the COVID-19 coronavirus.