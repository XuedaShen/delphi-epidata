---
title: FluView Clinical
parent: Epidata API (Other Diseases)
---

# FluView Clinical

<<<<<<< HEAD
This is the API documentation for accessing the FluView Clinical (`fluview_clinical`) endpoint of [Delphi](https://delphi.cmu.edu/)'s epidemiological data.
=======
This is the API documentation for accessing the FluView Clinical
(`fluview_clinical`) endpoint of [Delphi](https://delphi.cmu.edu/)'s
epidemiological data.
>>>>>>> afb9498e

General topics not specific to any particular endpoint are discussed in the
[API overview](README.md). Such topics include:
[contributing](README.md#contributing), [citing](README.md#citing), and
[data licensing](README.md#data-licensing).

## FluView Clinical Data

... <!-- TODO -->

# The API

The base URL is: https://delphi.cmu.edu/epidata/api.php

See [this documentation](README.md) for details on specifying epiweeks, dates, and lists.

## Parameters

### Required

| Parameter | Description | Type |
| --- | --- | --- |
| `epiweeks` | epiweeks | `list` of epiweeks |
| `regions` | regions | `list` of [region](../../labels/regions.txt) labels |

### Optional

| Parameter | Description | Type |
| --- | --- | --- |
| `issues` | issues | `list` of epiweeks |
| `lag` | # weeks between each epiweek and its issue | integer |

Notes:
- If both `issues` and `lag` are specified, only `issues` is used.
If neither is specified, the current issues are used.

## Response

| Field | Description | Type |
| --- | --- | --- |
| `result` | result code: 1 = success, 2 = too many results, -2 = no results | integer |
| `epidata` | list of results | array of objects |
| `epidata[].release_date` | | string |
| `epidata[].region` | | string |
| `epidata[].issue` | | integer |
| `epidata[].epiweek` | | integer |
| `epidata[].lag` | | integer |
| `epidata[].total_specimens` | | integer |
| `epidata[].total_a` | | integer |
| `epidata[].total_b` | | integer |
| `epidata[].percent_positive` | | float |
| `epidata[].percent_a` | | float |
| `epidata[].percent_b` | | float |
| `message` | `success` or error message | string |

# Example URLs

### FluView Clinical on 2020w01 (national)
https://delphi.cmu.edu/epidata/api.php?endpoint=fluview_clinical&regions=nat&epiweeks=202001

```json
{
  "result": 1,
  "epidata": [
    {
      "release_date": "2020-04-10",
      "region": "nat",
      "issue": 202014,
      "epiweek": 202001,
      "lag": 13,
      "total_specimens": 64980,
      "total_a": 5651,
      "total_b": 9647,
      "percent_positive": 23.5426,
      "percent_a": 8.69652,
      "percent_b": 14.8461
    },
    ...
  ],
  "message": "success"
}
```


# Code Samples

Libraries are available for [CoffeeScript](../../src/client/delphi_epidata.coffee), [JavaScript](../../src/client/delphi_epidata.js), [Python](../../src/client/delphi_epidata.py), and [R](../../src/client/delphi_epidata.R).
The following samples show how to import the library and fetch national FluView Clinical data for epiweeks `201940` and `202001-202010` (11 weeks total).

### CoffeeScript (in Node.js)

````coffeescript
# Import
{Epidata} = require('./delphi_epidata')
# Fetch data
callback = (result, message, epidata) ->
  console.log(result, message, epidata?.length)
Epidata.fluview_clinical(callback, ['nat'], [201940, Epidata.range(202001, 202010)])
````

### JavaScript (in a web browser)

````html
<!-- Imports -->
<script src="jquery.js"></script>
<script src="delphi_epidata.js"></script>
<!-- Fetch data -->
<script>
  var callback = function(result, message, epidata) {
    console.log(result, message, epidata != null ? epidata.length : void 0);
  };
  Epidata.fluview_clinical(callback, ['nat'], [201940, Epidata.range(202001, 202010)]);
</script>
````

### Python

Optionally install the package using pip(env):
````bash
pip install delphi-epidata
````

Otherwise, place `delphi_epidata.py` from this repo next to your python script.

````python
# Import
from delphi_epidata import Epidata
# Fetch data
res = Epidata.fluview_clinical(['nat'], [201940, Epidata.range(202001, 202010)])
print(res['result'], res['message'], len(res['epidata']))
````

### R

````R
# Import
source('delphi_epidata.R')
# Fetch data
res <- Epidata$fluview_clinical(list('nat'), list(201940, Epidata$range(202001, 202010)))
cat(paste(res$result, res$message, length(res$epidata), "\n"))
````<|MERGE_RESOLUTION|>--- conflicted
+++ resolved
@@ -5,13 +5,9 @@
 
 # FluView Clinical
 
-<<<<<<< HEAD
-This is the API documentation for accessing the FluView Clinical (`fluview_clinical`) endpoint of [Delphi](https://delphi.cmu.edu/)'s epidemiological data.
-=======
 This is the API documentation for accessing the FluView Clinical
 (`fluview_clinical`) endpoint of [Delphi](https://delphi.cmu.edu/)'s
 epidemiological data.
->>>>>>> afb9498e
 
 General topics not specific to any particular endpoint are discussed in the
 [API overview](README.md). Such topics include:
