---
title: Epidata API Home
nav_order: 0
---

# Delphi's Epidata API

Delphi's Epidata API provides real-time access to epidemiological surveillance data.
It is built and maintained by the Carnegie Mellon University [Delphi research
group](https://delphi.cmu.edu/). The Epidata API includes:

- [COVIDcast data](api/covidcast.md), providing daily updates about COVID-19
  activity across the United States. [API clients](api/covidcast_clients.md) for
  quick access to COVID data are available.
- [Data about other diseases](api/README.md), including influenza, dengue, and
  other diseases tracked by Delphi through various data streams.
  
Anyone may access the Epidata API anonymously without providing any personal
data. Anonymous API access is currently rate-limited and restricted to public
datasets with a maximum of two of the requested parameters having multiple
selections (signals, dates, versions, regions, etc).

<<<<<<< HEAD
To request access to restricted datasets, no rate limit, and unlimited multiple
selections, you can [request a registered API key](https://forms.gle/hkBr5SfQgxguAfEt7).
=======
To request access with no rate limit and unlimited multiple
selections, you can [request a registered API key](https://forms.gle/hkBr5SfQgxguAfEt7).
For policy and usage details, consult the [Epidata API keys documentation](api/api_keys.md).
>>>>>>> 9922cd91

If you regularly or frequently use our system, please consider using an API key
even if your usage falls within the anonymous usage limits. API key usage helps
us understand who and how others are using our Delphi Epidata API, which may in
turn inform our future research, data partnerships, and funding.

For more information about how we use the data you provide us through your
registration and API request activity, see our 
[Privacy Statement](api/privacy_statement.md). At any time, you may submit a 
[Deletion Request](https://forms.gle/GucFmZHTMgEFjH197) to have us deactivate your key and destroy all
information associating that key with your identity.

The Delphi group is extremely grateful to Pedrito Maynard-Zhang for all his
help with the Epidata API [documentation](api/README.md).

Developers interested in modifying or extending this project are directed to
the [Epidata API Development Guide](epidata_development.md).<|MERGE_RESOLUTION|>--- conflicted
+++ resolved
@@ -20,14 +20,9 @@
 datasets with a maximum of two of the requested parameters having multiple
 selections (signals, dates, versions, regions, etc).
 
-<<<<<<< HEAD
-To request access to restricted datasets, no rate limit, and unlimited multiple
-selections, you can [request a registered API key](https://forms.gle/hkBr5SfQgxguAfEt7).
-=======
 To request access with no rate limit and unlimited multiple
 selections, you can [request a registered API key](https://forms.gle/hkBr5SfQgxguAfEt7).
 For policy and usage details, consult the [Epidata API keys documentation](api/api_keys.md).
->>>>>>> 9922cd91
 
 If you regularly or frequently use our system, please consider using an API key
 even if your usage falls within the anonymous usage limits. API key usage helps
