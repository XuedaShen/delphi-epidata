--- conflicted
+++ resolved
@@ -14,91 +14,23 @@
   'covidcast_meta_cache_updater'
 )
 
-<<<<<<< HEAD
-# use the local instance of the Epidata API
-BASE_URL = 'http://delphi_web_epidata/epidata'
-
-=======
->>>>>>> a2377f4e
 
 class CovidcastMetaCacheTests(CovidcastTestBase):
   """Tests covidcast metadata caching."""
 
-<<<<<<< HEAD
-  def setUp(self):
-    """Perform per-test setup."""
-
-    # connect to the `epidata` database
-    cnx = mysql.connector.connect(
-        user='user',
-        password='pass',
-        host='delphi_database_epidata',
-        database='covid')
-    cur = cnx.cursor()
-
-    # clear all tables
-    cur.execute("truncate table epimetric_load")
-    cur.execute("truncate table epimetric_full")
-    cur.execute("truncate table epimetric_latest")
-    cur.execute("truncate table geo_dim")
-    cur.execute("truncate table signal_dim")
-    # reset the `covidcast_meta_cache` table (it should always have one row)
-    cur.execute('update covidcast_meta_cache set timestamp = 0, epidata = "[]"')
-    cnx.commit()
-    cur.close()
-
-    # make connection and cursor available to test cases
-    self.cnx = cnx
-    self.cur = cnx.cursor()
-
-    # use the local instance of the epidata database
-    secrets.db.host = 'delphi_database_epidata'
-    secrets.db.epi = ('user', 'pass')
-
-    epidata_cnx = mysql.connector.connect(
-        user='user',
-        password='pass',
-        host='delphi_database_epidata',
-        database='epidata')
-    epidata_cur = epidata_cnx.cursor()
-
-    epidata_cur.execute("DELETE FROM `api_user`")
-    epidata_cur.execute('INSERT INTO `api_user`(`api_key`, `email`) VALUES("key", "email")')
-    epidata_cnx.commit()
-    epidata_cur.close()
-    epidata_cnx.close()
-
-    # use the local instance of the Epidata API
-    Epidata.BASE_URL = BASE_URL
-    Epidata.auth = ('epidata', 'key')
-
-  def tearDown(self):
-    """Perform per-test teardown."""
-    self.cur.close()
-    self.cnx.close()
-
-  @staticmethod
-  def _make_request():
-    params = {'cached': 'true'}
-    response = requests.get(f"{Epidata.BASE_URL}/covidcast_meta", params=params, auth=Epidata.auth)
-    response.raise_for_status()
-    return response.json()
-
-=======
->>>>>>> a2377f4e
   def test_caching(self):
     """Populate, query, cache, query, and verify the cache."""
 
     # insert dummy data
-    self._db._cursor.execute(f'''
+    self._db._cursor.execute('''
       INSERT INTO `signal_dim` (`signal_key_id`, `source`, `signal`)
       VALUES
         (42, 'src', 'sig');
     ''')
-    self._db._cursor.execute(f'''
+    self._db._cursor.execute('''
       INSERT INTO `geo_dim` (`geo_key_id`, `geo_type`, `geo_value`)
       VALUES
-        (96, 'state', 'pa'), 
+        (96, 'state', 'pa'),
         (97, 'state', 'wa');
     ''')
     self._db._cursor.execute(f'''
@@ -118,7 +50,7 @@
 
     # make sure the live utility is serving something sensible
     epidata1 = self._db.compute_covidcast_meta()
-    self.assertEqual(len(epidata1),1)
+    self.assertEqual(len(epidata1), 1)
     self.assertEqual(epidata1, [
       {
         'data_source': 'src',
@@ -138,7 +70,7 @@
         'max_lag': 1,
       }
     ])
-    epidata1={'result':1, 'message':'success', 'epidata':epidata1}
+    epidata1 = {'result': 1, 'message': 'success', 'epidata': epidata1}
 
     # make sure the API covidcast_meta is still blank, since it only serves
     # the cached version and we haven't cached anything yet
