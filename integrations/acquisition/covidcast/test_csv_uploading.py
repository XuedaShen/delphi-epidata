--- conflicted
+++ resolved
@@ -101,13 +101,8 @@
 
     # invalid
     with open(source_receiving_dir + '/20200419_state_wip_really_long_name_that_will_be_accepted.csv', 'w') as f:
-<<<<<<< HEAD
       f.write('geo_id,val,se,sample_size,missing_val,missing_se,missing_sample_size\n')
       f.write(f'pa,100,5.4,624,{Nans.NOT_MISSING},{Nans.NOT_MISSING},{Nans.NOT_MISSING}\n')
-=======
-      f.write('geo_id,val,se,sample_size\n')
-      f.write('pa,100,5.4,624\n')
->>>>>>> abf18dd1
 
     # invalid
     with open(source_receiving_dir + '/20200419_state_wip_really_long_name_that_will_get_truncated_lorem_ipsum_dolor_sit_amet.csv', 'w') as f:
@@ -268,10 +263,6 @@
     response = Epidata.covidcast(
       'src-name', 'wip_prototype', 'day', 'state', 20200419, '*')
 
-<<<<<<< HEAD
-=======
-
->>>>>>> abf18dd1
     # verify data matches the CSV
     # NB these are ordered by geo_value
     self.assertEqual(response, {
@@ -316,7 +307,6 @@
        ]),
       'message': 'success',
     })
-
 
     # request CSV data from the API on the signal with name length 32<x<64
     response = Epidata.covidcast(
