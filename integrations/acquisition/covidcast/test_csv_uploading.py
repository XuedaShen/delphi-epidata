--- conflicted
+++ resolved
@@ -20,62 +20,6 @@
 class CsvUploadingTests(CovidcastTestBase):
   """Tests covidcast CSV uploading."""
 
-<<<<<<< HEAD
-  def setUp(self):
-    """Perform per-test setup."""
-
-    # connect to the `epidata` database and clear the `covidcast` table
-    cnx = mysql.connector.connect(
-        user='user',
-        password='pass',
-        host='delphi_database_epidata',
-        database='covid')
-    cur = cnx.cursor()
-
-    # clear all tables
-    cur.execute("truncate table epimetric_load")
-    cur.execute("truncate table epimetric_full")
-    cur.execute("truncate table epimetric_latest")
-    cur.execute("truncate table geo_dim")
-    cur.execute("truncate table signal_dim")
-    # reset the `covidcast_meta_cache` table (it should always have one row)
-    cur.execute('update covidcast_meta_cache set timestamp = 0, epidata = "[]"')
-
-    cnx.commit()
-    cur.close()
-
-    # make connection and cursor available to test cases
-    self.cnx = cnx
-    self.cur = cnx.cursor()
-
-    # use the local instance of the epidata database
-    secrets.db.host = 'delphi_database_epidata'
-    secrets.db.epi = ('user', 'pass')
-
-    epidata_cnx = mysql.connector.connect(
-        user='user',
-        password='pass',
-        host='delphi_database_epidata',
-        database='epidata')
-    epidata_cur = epidata_cnx.cursor()
-
-    epidata_cur.execute("DELETE FROM `api_user`")
-    epidata_cur.execute('INSERT INTO `api_user`(`api_key`, `email`) VALUES("key", "email")')
-    epidata_cnx.commit()
-    epidata_cur.close()
-    epidata_cnx.close()
-
-    # use the local instance of the Epidata API
-    Epidata.BASE_URL = 'http://delphi_web_epidata/epidata'
-    Epidata.auth = ('epidata', 'key')
-
-  def tearDown(self):
-    """Perform per-test teardown."""
-    self.cur.close()
-    self.cnx.close()
-
-=======
->>>>>>> a2377f4e
   @staticmethod
   def apply_lag(expected_epidata):
     expected_issue_day=date.today()
@@ -131,14 +75,14 @@
       main(args)
       response = self.epidata_client.covidcast('src-name', signal_name, 'day', 'state', 20200419, '*')
 
-      expected_values = pd.concat([values, pd.DataFrame({ "geo_type": "state", "source": "src-name", "time_type": "day", "time_value": [20200419] * 3, "signal": [signal_name] * 3, "direction": [None] * 3})], axis=1).rename(columns=uploader_column_rename).to_dict(orient="records")
+      expected_values = pd.concat([values, pd.DataFrame({"geo_type": "state", "source": "src-name", "time_type": "day", "time_value": [20200419] * 3, "signal": [signal_name] * 3, "direction": [None] * 3})], axis=1).rename(columns=uploader_column_rename).to_dict(orient="records")
       expected_response = {'result': 1, 'epidata': self.apply_lag(expected_values), 'message': 'success'}
 
       self.assertEqual(response, expected_response)
       self.verify_timestamps_and_defaults()
 
       # Verify that files were archived
-      path = data_dir + f'/archive/successful/src-name/20200419_state_test.csv.gz'
+      path = data_dir + '/archive/successful/src-name/20200419_state_test.csv.gz'
       self.assertIsNotNone(os.stat(path))
 
       self.tearDown()
