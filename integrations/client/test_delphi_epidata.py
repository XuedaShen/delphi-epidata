"""Integration tests for delphi_epidata.py."""

# standard library
import time
from json import JSONDecodeError
from unittest.mock import MagicMock, patch

# first party
import pytest
from aiohttp.client_exceptions import ClientResponseError

# third party
from delphi.epidata.maintenance.covidcast_meta_cache_updater import main as update_covidcast_meta_cache
from delphi.epidata.common.covidcast_test_base import CovidcastTestBase, CovidcastTestRow, FIPS, MSA
from delphi_utils import Nans

# py3tester coverage target
__test_target__ = 'delphi.epidata.client.delphi_epidata'
# all the Nans we use here are just one value, so this is a shortcut to it:
nmv = Nans.NOT_MISSING.value

<<<<<<< HEAD
def fake_epidata_endpoint(func):
  """This can be used as a decorator to enable a bogus Epidata endpoint to return 404 responses."""
  def wrapper(*args):
    Epidata.BASE_URL = 'http://delphi_web_epidata/fake_epidata'
    func(*args)
    Epidata.BASE_URL = 'http://delphi_web_epidata/epidata'
  return wrapper

class DelphiEpidataPythonClientTests(CovidcastBase):
  """Tests the Python client."""

  def localSetUp(self):
    """Perform per-test setup."""

    # reset the `covidcast_meta_cache` table (it should always have one row)
    self._db._cursor.execute('update covidcast_meta_cache set timestamp = 0, epidata = "[]"')

    # use the local instance of the Epidata API
    Epidata.BASE_URL = 'http://delphi_web_epidata/epidata'
    Epidata.auth = ('epidata', 'key')

    # use the local instance of the epidata database
    secrets.db.host = 'delphi_database_epidata'
    secrets.db.epi = ('user', 'pass')
=======

>>>>>>> a2377f4e

class DelphiEpidataPythonClientTests(CovidcastTestBase):
  """Tests the Python client."""
  def test_covidcast(self):
    """Test that the covidcast endpoint returns expected data."""

    # insert placeholder data: three issues of one signal, one issue of another
    rows = [
      CovidcastTestRow.make_default_row(issue=2020_02_02 + i, value=i, lag=i)
      for i in range(3)
    ]
    row_latest_issue = rows[-1]
    rows.append(CovidcastTestRow.make_default_row(signal="sig2"))
    self._insert_rows(rows)

    with self.subTest(name='request two signals'):
      # fetch data
      response = self.epidata_client.covidcast(
        **self.params_from_row(rows[0], signals=[rows[0].signal, rows[-1].signal])
      )

      expected = [
        row_latest_issue.as_api_row_dict(),
        rows[-1].as_api_row_dict()
      ]

      self.assertEqual(response['epidata'], expected)
      # check result
      self.assertEqual(response, {
        'result': 1,
        'epidata': expected,
        'message': 'success',
      })

    with self.subTest(name='request two signals with tree format'):
      # fetch data
      response = self.epidata_client.covidcast(
        **self.params_from_row(rows[0], signals=[rows[0].signal, rows[-1].signal], format='tree')
      )

      expected = [{
        rows[0].signal: [
          row_latest_issue.as_api_row_dict(ignore_fields=['signal']),
        ],
        rows[-1].signal: [
          rows[-1].as_api_row_dict(ignore_fields=['signal']),
        ],
      }]

      # check result
      self.assertEqual(response, {
        'result': 1,
        'epidata': expected,
        'message': 'success',
      })

    with self.subTest(name='request most recent'):
      # fetch data, without specifying issue or lag
      response_1 = self.epidata_client.covidcast(
        **self.params_from_row(rows[0])
      )

      expected = [row_latest_issue.as_api_row_dict()]

      # check result
      self.assertEqual(response_1, {
        'result': 1,
        'epidata': expected,
        'message': 'success',
      })

    with self.subTest(name='request as-of a date'):
      # fetch data, specifying as_of
      response_1a = self.epidata_client.covidcast(
        **self.params_from_row(rows[0], as_of=rows[1].issue)
      )

      expected = [rows[1].as_api_row_dict()]

      # check result
      self.maxDiff=None
      self.assertEqual(response_1a, {
        'result': 1,
        'epidata': expected,
        'message': 'success',
      })

    with self.subTest(name='request a range of issues'):
      # fetch data, specifying issue range, not lag
      response_2 = self.epidata_client.covidcast(
        **self.params_from_row(rows[0], issues=self.epidata_client.range(rows[0].issue, rows[1].issue))
      )

      expected = [
        rows[0].as_api_row_dict(),
        rows[1].as_api_row_dict()
      ]

      # check result
      self.assertDictEqual(response_2, {
          'result': 1,
          'epidata': expected,
          'message': 'success',
      })

    with self.subTest(name='request at a given lag'):
      # fetch data, specifying lag, not issue range
      response_3 = self.epidata_client.covidcast(
        **self.params_from_row(rows[0], lag=2)
      )

      expected = [row_latest_issue.as_api_row_dict()]

      # check result
      self.assertDictEqual(response_3, {
          'result': 1,
          'epidata': expected,
          'message': 'success',
      })
    with self.subTest(name='long request'):
      # fetch data, without specifying issue or lag
      # TODO should also trigger a post but doesn't due to the 414 issue
      response_1 = self.epidata_client.covidcast(
        **self.params_from_row(rows[0], signals='sig'*1000)
      )

      # check result
      self.assertEqual(response_1, {'epidata': [], 'message': 'no results', 'result': -2})

  @patch('requests.post')
  @patch('requests.get')
  def test_request_method(self, get, post):
    """Test that a GET request is default and POST is used if a 414 is returned."""
    with self.subTest(name='get request'):
      self.epidata_client.covidcast('src', 'sig', 'day', 'county', 20200414, '01234')
      get.assert_called_once()
      post.assert_not_called()
    with self.subTest(name='post request'):
      get.reset_mock()
      mock_response = MagicMock()
      mock_response.status_code = 414
      get.return_value = mock_response
      self.epidata_client.covidcast('src', 'sig', 'day', 'county', 20200414, '01234')
      get.assert_called_once()
      post.assert_called_once()

  @patch('requests.get')
  def test_retry_request(self, get):
    """Test that a GET request is default and POST is used if a 414 is returned."""
    with self.subTest(name='test successful retry'):
      mock_response = MagicMock()
      mock_response.status_code = 200
      get.side_effect = [JSONDecodeError('Expecting value', "",  0), mock_response]
<<<<<<< HEAD
      response = Epidata._request("")
=======
      response = self.epidata_client._request("")
>>>>>>> a2377f4e
      self.assertEqual(get.call_count, 2)
      self.assertEqual(response, mock_response.json())

    with self.subTest(name='test retry'):
      get.reset_mock()
      mock_response = MagicMock()
      mock_response.status_code = 200
      get.side_effect = [JSONDecodeError('Expecting value', "",  0),
                         JSONDecodeError('Expecting value', "",  0),
                         mock_response]
<<<<<<< HEAD
      response = Epidata._request("")
=======
      response = self.epidata_client._request("")
>>>>>>> a2377f4e
      self.assertEqual(get.call_count, 2)  # 2 from previous test + 2 from this one
      self.assertEqual(response,
                       {'result': 0, 'message': 'error: Expecting value: line 1 column 1 (char 0)'}
                       )

  def test_geo_value(self):
    """test different variants of geo types: single, *, multi."""

    # insert placeholder data: three counties, three MSAs
    N = 3
    rows = [
      CovidcastTestRow.make_default_row(geo_type="county", geo_value=FIPS[i], value=i)
      for i in range(N)
    ] + [
      CovidcastTestRow.make_default_row(geo_type="msa", geo_value=MSA[i], value=i*10)
      for i in range(N)
    ]
    self._insert_rows(rows)

    counties = [
      rows[i].as_api_row_dict() for i in range(N)
    ]

    def fetch(geo):
      return self.epidata_client.covidcast(
        **self.params_from_row(rows[0], geo_value=geo)
      )

    # test fetch all
    request = fetch('*')
    self.assertEqual(request['message'], 'success')
    self.assertEqual(request['epidata'], counties)
    # test fetch a specific region
    request = fetch([FIPS[0]])
    self.assertEqual(request['message'], 'success')
    self.assertEqual(request['epidata'], [counties[0]])
    # test fetch a specific yet not existing region
    request = fetch('55555')
    self.assertEqual(request['message'], 'Invalid geo_value(s) 55555 for the requested geo_type county')
    # test fetch a multiple regions
    request = fetch([FIPS[0], FIPS[1]])
    self.assertEqual(request['message'], 'success')
    self.assertEqual(request['epidata'], [counties[0], counties[1]])
    # test fetch a multiple regions in another variant
    request = fetch([FIPS[0], FIPS[2]])
    self.assertEqual(request['message'], 'success')
    self.assertEqual(request['epidata'], [counties[0], counties[2]])
    # test fetch a multiple regions but one is not existing
    request = fetch([FIPS[0], '55555'])
    self.assertEqual(request['message'], 'Invalid geo_value(s) 55555 for the requested geo_type county')
    # test fetch a multiple regions but specify no region
    request = fetch([])
    self.assertEqual(request['message'], 'geo_value is empty for the requested geo_type county!')
    # test fetch a region with no results
    request = fetch([FIPS[3]])
    self.assertEqual(request['message'], 'no results')

  def test_covidcast_meta(self):
    """Test that the covidcast_meta endpoint returns expected data."""

    DEFAULT_TIME_VALUE = 2020_02_02
    DEFAULT_ISSUE = 2020_02_02

    # insert placeholder data: three dates, three issues. values are:
    # 1st issue: 0 10 20
    # 2nd issue: 1 11 21
    # 3rd issue: 2 12 22
    rows = [
      CovidcastTestRow.make_default_row(
        time_value=DEFAULT_TIME_VALUE + t,
        issue=DEFAULT_ISSUE + i,
        value=t*10 + i
      )
      for i in range(3) for t in range(3)
    ]
    self._insert_rows(rows)

    # cache it
    update_covidcast_meta_cache(args=None)

    # fetch data
    response = self.epidata_client.covidcast_meta()

    # make sure "last updated" time is recent:
    updated_time = response['epidata'][0]['last_update']
    t_diff = time.time() - updated_time
    self.assertGreater(t_diff, 0) # else it was in the future
    self.assertLess(t_diff, 5) # 5s should be long enough to pull the metadata, right??
    # remove "last updated" time so our comparison below works:
    del response['epidata'][0]['last_update']

    expected = dict(
      data_source=rows[0].source,
      signal=rows[0].signal,
      time_type=rows[0].time_type,
      geo_type=rows[0].geo_type,
      min_time=DEFAULT_TIME_VALUE,
      max_time=DEFAULT_TIME_VALUE + 2,
      num_locations=1,
      min_value=2.,
      mean_value=12.,
      max_value=22.,
      stdev_value=8.1649658, # population stdev, not sample, which is 10.
      max_issue=DEFAULT_ISSUE + 2,
      min_lag=0,
      max_lag=0, # we didn't set lag when inputting data
    )
    # check result
    self.maxDiff=None
    self.assertEqual(response, {
      'result': 1,
      'epidata': [expected],
      'message': 'success',
    })

  def test_async_epidata(self):
    # insert placeholder data: three counties, three MSAs
    N = 3
    rows = [
      CovidcastTestRow.make_default_row(geo_type="county", geo_value=FIPS[i-1], value=i)
      for i in range(N)
    ] + [
      CovidcastTestRow.make_default_row(geo_type="msa", geo_value=MSA[i-1], value=i*10)
      for i in range(N)
    ]
    self._insert_rows(rows)

    test_output = self.epidata_client.async_epidata('covidcast', [
      self.params_from_row(rows[0]),
      self.params_from_row(rows[1])
    ]*12, batch_size=10)
    responses = [i[0]["epidata"] for i in test_output]
    # check response is same as standard covidcast call (minus fields omitted by the api.php endpoint),
    # using 24 calls to test batch sizing
    ignore_fields = CovidcastTestRow._api_row_compatibility_ignore_fields
    self.assertEqual(
      responses,
      [
<<<<<<< HEAD
        [{k: row[k] for k in row.keys() - ignore_fields} for row in Epidata.covidcast(**self.params_from_row(rows[0]))["epidata"]],
        [{k: row[k] for k in row.keys() - ignore_fields} for row in Epidata.covidcast(**self.params_from_row(rows[1]))["epidata"]],
=======
        self.epidata_client.covidcast(**self.params_from_row(rows[0])),
        self.epidata_client.covidcast(**self.params_from_row(rows[1])),
>>>>>>> a2377f4e
      ]*12
    )

  def test_async_epidata_fail(self):
    self.epidata_client.BASE_URL = "http://delphi_web_epidata/fake_epidata"
    with pytest.raises(ClientResponseError, match="404, message='NOT FOUND'"):
      self.epidata_client.async_epidata('covidcast', [
        {
          'data_source': 'src',
          'signals': 'sig',
          'time_type': 'day',
          'geo_type': 'county',
          'geo_value': '11111',
          'time_values': '20200414'
        }
      ])
    self.epidata_client.BASE_URL = "http://delphi_web_epidata/epidata"<|MERGE_RESOLUTION|>--- conflicted
+++ resolved
@@ -19,37 +19,10 @@
 # all the Nans we use here are just one value, so this is a shortcut to it:
 nmv = Nans.NOT_MISSING.value
 
-<<<<<<< HEAD
-def fake_epidata_endpoint(func):
-  """This can be used as a decorator to enable a bogus Epidata endpoint to return 404 responses."""
-  def wrapper(*args):
-    Epidata.BASE_URL = 'http://delphi_web_epidata/fake_epidata'
-    func(*args)
-    Epidata.BASE_URL = 'http://delphi_web_epidata/epidata'
-  return wrapper
-
-class DelphiEpidataPythonClientTests(CovidcastBase):
-  """Tests the Python client."""
-
-  def localSetUp(self):
-    """Perform per-test setup."""
-
-    # reset the `covidcast_meta_cache` table (it should always have one row)
-    self._db._cursor.execute('update covidcast_meta_cache set timestamp = 0, epidata = "[]"')
-
-    # use the local instance of the Epidata API
-    Epidata.BASE_URL = 'http://delphi_web_epidata/epidata'
-    Epidata.auth = ('epidata', 'key')
-
-    # use the local instance of the epidata database
-    secrets.db.host = 'delphi_database_epidata'
-    secrets.db.epi = ('user', 'pass')
-=======
-
->>>>>>> a2377f4e
 
 class DelphiEpidataPythonClientTests(CovidcastTestBase):
   """Tests the Python client."""
+
   def test_covidcast(self):
     """Test that the covidcast endpoint returns expected data."""
 
@@ -200,11 +173,7 @@
       mock_response = MagicMock()
       mock_response.status_code = 200
       get.side_effect = [JSONDecodeError('Expecting value', "",  0), mock_response]
-<<<<<<< HEAD
-      response = Epidata._request("")
-=======
       response = self.epidata_client._request("")
->>>>>>> a2377f4e
       self.assertEqual(get.call_count, 2)
       self.assertEqual(response, mock_response.json())
 
@@ -215,11 +184,7 @@
       get.side_effect = [JSONDecodeError('Expecting value', "",  0),
                          JSONDecodeError('Expecting value', "",  0),
                          mock_response]
-<<<<<<< HEAD
-      response = Epidata._request("")
-=======
       response = self.epidata_client._request("")
->>>>>>> a2377f4e
       self.assertEqual(get.call_count, 2)  # 2 from previous test + 2 from this one
       self.assertEqual(response,
                        {'result': 0, 'message': 'error: Expecting value: line 1 column 1 (char 0)'}
@@ -347,9 +312,9 @@
     ]
     self._insert_rows(rows)
 
-    test_output = self.epidata_client.async_epidata('covidcast', [
-      self.params_from_row(rows[0]),
-      self.params_from_row(rows[1])
+    test_output = self.epidata_client.async_epidata([
+      self.params_from_row(rows[0], source="covidcast"),
+      self.params_from_row(rows[1], source="covidcast")
     ]*12, batch_size=10)
     responses = [i[0]["epidata"] for i in test_output]
     # check response is same as standard covidcast call (minus fields omitted by the api.php endpoint),
@@ -358,20 +323,15 @@
     self.assertEqual(
       responses,
       [
-<<<<<<< HEAD
-        [{k: row[k] for k in row.keys() - ignore_fields} for row in Epidata.covidcast(**self.params_from_row(rows[0]))["epidata"]],
-        [{k: row[k] for k in row.keys() - ignore_fields} for row in Epidata.covidcast(**self.params_from_row(rows[1]))["epidata"]],
-=======
-        self.epidata_client.covidcast(**self.params_from_row(rows[0])),
-        self.epidata_client.covidcast(**self.params_from_row(rows[1])),
->>>>>>> a2377f4e
+        [{k: row[k] for k in row.keys() - ignore_fields} for row in self.epidata_client.covidcast(**self.params_from_row(rows[0]))["epidata"]],
+        [{k: row[k] for k in row.keys() - ignore_fields} for row in self.epidata_client.covidcast(**self.params_from_row(rows[1]))["epidata"]],
       ]*12
     )
 
   def test_async_epidata_fail(self):
     self.epidata_client.BASE_URL = "http://delphi_web_epidata/fake_epidata"
     with pytest.raises(ClientResponseError, match="404, message='NOT FOUND'"):
-      self.epidata_client.async_epidata('covidcast', [
+      self.epidata_client.async_epidata([
         {
           'data_source': 'src',
           'signals': 'sig',
