"""Integration tests for delphi_epidata.py."""

# standard library
import unittest
from unittest.mock import patch, MagicMock

# third party
import mysql.connector

# first party
from delphi.epidata.client.delphi_epidata import Epidata
from delphi.epidata.acquisition.covidcast.covidcast_meta_cache_updater import main as update_covidcast_meta_cache
import delphi.operations.secrets as secrets

# py3tester coverage target
__test_target__ = 'delphi.epidata.client.delphi_epidata'


class DelphiEpidataPythonClientTests(unittest.TestCase):
  """Tests the Python client."""

  def setUp(self):
    """Perform per-test setup."""

    # connect to the `epidata` database and clear relevant tables
    cnx = mysql.connector.connect(
        user='user',
        password='pass',
        host='delphi_database_epidata',
        database='epidata')
    cur = cnx.cursor()
    cur.execute('truncate table covidcast')
    cur.execute('truncate table covidcast_nowcast')
    cnx.commit()
    cur.close()

    # make connection and cursor available to test cases
    self.cnx = cnx
    self.cur = cnx.cursor()

    # use the local instance of the Epidata API
    Epidata.BASE_URL = 'http://delphi_web_epidata/epidata/api.php'

    # use the local instance of the epidata database
    secrets.db.host = 'delphi_database_epidata'
    secrets.db.epi = ('user', 'pass')

  def tearDown(self):
    """Perform per-test teardown."""
    self.cur.close()
    self.cnx.close()

  def test_covidcast(self):
    """Test that the covidcast endpoint returns expected data."""

    # insert dummy data
    self.cur.execute('''
      insert into covidcast values
        (0, 'src', 'sig', 'day', 'county', 20200414, '01234',
          123, 1.5, 2.5, 3.5, 456, 4, 20200414, 0, 0, False),
        (0, 'src', 'sig2', 'day', 'county', 20200414, '01234',
          123, 1.5, 2.5, 3.5, 456, 4, 20200414, 0, 1, False),
        (0, 'src', 'sig', 'day', 'county', 20200414, '01234',
          456, 5.5, 1.2, 10.5, 789, 0, 20200415, 1, 0, False),
        (0, 'src', 'sig', 'day', 'county', 20200414, '01234',
          345, 6.5, 2.2, 11.5, 678, 0, 20200416, 2, 1, False)
    ''')
    self.cnx.commit()

    with self.subTest(name='request two signals'):
      # fetch data
      response = Epidata.covidcast(
          'src', ['sig', 'sig2'], 'day', 'county', 20200414, '01234')

      # check result
      self.assertEqual(response, {
        'result': 1,
        'epidata': [{
          'time_value': 20200414,
          'geo_value': '01234',
          'value': 6.5,
          'stderr': 2.2,
          'sample_size': 11.5,
          'direction': 0,
          'issue': 20200416,
          'lag': 2,
          'signal': 'sig',
        }, {
          'time_value': 20200414,
          'geo_value': '01234',
          'value': 1.5,
          'stderr': 2.5,
          'sample_size': 3.5,
          'direction': 4,
          'issue': 20200414,
          'lag': 0,
          'signal': 'sig2',
        }],
        'message': 'success',
      })

    with self.subTest(name='request two signals with tree format'):
      # fetch data
      response = Epidata.covidcast(
          'src', ['sig', 'sig2'], 'day', 'county', 20200414, '01234',
          format='tree')

      # check result
      self.assertEqual(response, {
        'result': 1,
        'epidata': [{
          'sig': [{
            'time_value': 20200414,
            'geo_value': '01234',
            'value': 6.5,
            'stderr': 2.2,
            'sample_size': 11.5,
            'direction': 0,
            'issue': 20200416,
            'lag': 2,
          }],
          'sig2': [{
            'time_value': 20200414,
            'geo_value': '01234',
            'value': 1.5,
            'stderr': 2.5,
            'sample_size': 3.5,
            'direction': 4,
            'issue': 20200414,
            'lag': 0,
          }],
        }],
        'message': 'success',
      })

    with self.subTest(name='request most recent'):
      # fetch data, without specifying issue or lag
      response_1 = Epidata.covidcast(
          'src', 'sig', 'day', 'county', 20200414, '01234')

      # check result
      self.assertEqual(response_1, {
        'result': 1,
        'epidata': [{
          'time_value': 20200414,
          'geo_value': '01234',
          'value': 6.5,
          'stderr': 2.2,
          'sample_size': 11.5,
          'direction': 0,
          'issue': 20200416,
          'lag': 2,
          'signal': 'sig',
         }],
        'message': 'success',
      })

    with self.subTest(name='request as-of a date'):
      # fetch data, specifying as_of
      response_1a = Epidata.covidcast(
          'src', 'sig', 'day', 'county', 20200414, '01234',
          as_of=20200415)

      # check result
      self.assertEqual(response_1a, {
        'result': 1,
        'epidata': [{
          'time_value': 20200414,
          'geo_value': '01234',
          'value': 5.5,
          'stderr': 1.2,
          'sample_size': 10.5,
          'direction': 0,
          'issue': 20200415,
          'lag': 1,
          'signal': 'sig',
         }],
        'message': 'success',
      })

    with self.subTest(name='request a range of issues'):
      # fetch data, specifying issue range, not lag
      response_2 = Epidata.covidcast(
          'src', 'sig', 'day', 'county', 20200414, '01234',
          issues=Epidata.range(20200414, 20200415))

      # check result
      self.assertDictEqual(response_2, {
          'result': 1,
          'epidata': [{
            'time_value': 20200414,
            'geo_value': '01234',
            'value': 1.5,
            'stderr': 2.5,
            'sample_size': 3.5,
            'direction': 4,
            'issue': 20200414,
            'lag': 0,
            'signal': 'sig',
          }, {
            'time_value': 20200414,
            'geo_value': '01234',
            'value': 5.5,
            'stderr': 1.2,
            'sample_size': 10.5,
            'direction': 0,
            'issue': 20200415,
            'lag': 1,
            'signal': 'sig',
          }],
          'message': 'success',
      })

    with self.subTest(name='request at a given lag'):
      # fetch data, specifying lag, not issue range
      response_3 = Epidata.covidcast(
          'src', 'sig', 'day', 'county', 20200414, '01234',
          lag=2)

      # check result
      self.assertDictEqual(response_3, {
          'result': 1,
          'epidata': [{
            'time_value': 20200414,
            'geo_value': '01234',
            'value': 6.5,
            'stderr': 2.2,
            'sample_size': 11.5,
            'direction': 0,
            'issue': 20200416,
            'lag': 2,
            'signal': 'sig',
          }],
          'message': 'success',
      })
    with self.subTest(name='long request'):
      # fetch data, without specifying issue or lag
      # TODO should also trigger a post but doesn't due to the 414 issue
      response_1 = Epidata.covidcast(
          'src', 'sig'*1000, 'day', 'county', 20200414, '01234')

      # check result
      self.assertEqual(response_1, {'message': 'no results', 'result': -2, 'epidata': []})

  @patch('requests.post')
  @patch('requests.get')
  def test_request_method(self, get, post):
    """Test that a GET request is default and POST is used if a 414 is returned."""
    with self.subTest(name='get request'):
      Epidata.covidcast('src', 'sig', 'day', 'county', 20200414, '01234')
      get.assert_called_once()
      post.assert_not_called()
    with self.subTest(name='post request'):
      mock_response = MagicMock()
      mock_response.status_code = 414
      get.return_value = mock_response
      Epidata.covidcast('src', 'sig', 'day', 'county', 20200414, '01234')
      self.assertEqual(get.call_count, 2)  # one from post test and one from get test
      post.assert_called_once()

  def test_geo_value(self):
    """test different variants of geo types: single, *, multi."""

    # insert dummy data
    self.cur.execute('''
      insert into covidcast values
        (0, 'src', 'sig', 'day', 'county', 20200414, '11111',
          123, 10, 11, 12, 456, 13, 20200414, 0, 1, False),
        (0, 'src', 'sig', 'day', 'county', 20200414, '22222',
          123, 20, 21, 22, 456, 23, 20200414, 0, 1, False),
        (0, 'src', 'sig', 'day', 'county', 20200414, '33333',
          123, 30, 31, 32, 456, 33, 20200414, 0, 1, False),
        (0, 'src', 'sig', 'day', 'msa', 20200414, '11111',
          123, 40, 41, 42, 456, 43, 20200414, 0, 1, False),
        (0, 'src', 'sig', 'day', 'msa', 20200414, '22222',
          123, 50, 51, 52, 456, 53, 20200414, 0, 1, False),
        (0, 'src', 'sig', 'day', 'msa', 20200414, '33333',
          123, 60, 61, 62, 456, 634, 20200414, 0, 1, False)
    ''')
    self.cnx.commit()

    def fetch(geo_value):
      # make the request
      response = Epidata.covidcast(
        'src', 'sig', 'day', 'county', 20200414, geo_value)
      return response

    counties = [{
      'time_value': 20200414,
      'geo_value': '11111',
      'value': 10,
      'stderr': 11,
      'sample_size': 12,
      'direction': 13,
      'issue': 20200414,
      'lag': 0,
      'signal': 'sig',
    }, {
      'time_value': 20200414,
      'geo_value': '22222',
      'value': 20,
      'stderr': 21,
      'sample_size': 22,
      'direction': 23,
      'issue': 20200414,
      'lag': 0,
      'signal': 'sig',
    }, {
      'time_value': 20200414,
      'geo_value': '33333',
      'value': 30,
      'stderr': 31,
      'sample_size': 32,
      'direction': 33,
      'issue': 20200414,
      'lag': 0,
      'signal': 'sig',
    }]

    # test fetch all
    r = fetch('*')
    self.assertEqual(r['message'], 'success')
    self.assertEqual(r['epidata'], counties)
    # test fetch a specific region
    r = fetch('11111')
    self.assertEqual(r['message'], 'success')
    self.assertEqual(r['epidata'], [counties[0]])
    # test fetch a specific yet not existing region
    r = fetch('55555')
    self.assertEqual(r['message'], 'no results')
    # test fetch a multiple regions
    r = fetch(['11111', '22222'])
    self.assertEqual(r['message'], 'success')
    self.assertEqual(r['epidata'], [counties[0], counties[1]])
    # test fetch a multiple regions in another variant
    r = fetch(['11111', '33333'])
    self.assertEqual(r['message'], 'success')
    self.assertEqual(r['epidata'], [counties[0], counties[2]])
    # test fetch a multiple regions but one is not existing
    r = fetch(['11111', '55555'])
    self.assertEqual(r['message'], 'success')
    self.assertEqual(r['epidata'], [counties[0]])
    # test fetch a multiple regions but specify no region
    r = fetch([])
    self.assertEqual(r['message'], 'no results')

  def test_covidcast_meta(self):
    """Test that the covidcast_meta endpoint returns expected data."""

    # insert dummy data
    self.cur.execute('''
      insert into covidcast values
        (0, 'src', 'sig', 'day', 'county', 20200414, '01234',
          123, 1.5, 2.5, 3.5, 456, 4, 20200414, 0, 0, False),
        (0, 'src', 'sig', 'day', 'county', 20200414, '01234',
          345, 6.0, 2.2, 11.5, 678, 0, 20200416, 2, 1, False),
        (0, 'src', 'sig', 'day', 'county', 20200415, '01234',
          345, 7.0, 2.0, 12.5, 678, 0, 20200416, 1, 1, False)
    ''')
    self.cnx.commit()

    # cache it
    update_covidcast_meta_cache(args=None)

    # fetch data
    response = Epidata.covidcast_meta()

    # check result
    self.assertEqual(response, {
      'result': 1,
      'epidata': [{
        'data_source': 'src',
        'signal': 'sig',
        'time_type': 'day',
        'geo_type': 'county',
        'min_time': 20200414,
        'max_time': 20200415,
        'num_locations': 1,
        'min_value': 6.0,
        'max_value': 7.0,
        'mean_value': 6.5,
        'stdev_value': 0.5,
        'last_update': 345,
        'max_issue': 20200416,
        'min_lag': 1,
        'max_lag': 2,
       }],
      'message': 'success',
    })


  def test_covidcast_nowcast(self):
    """Test that the covidcast_nowcast endpoint returns expected data."""

    # insert dummy data
    self.cur.execute(f'''insert into covidcast_nowcast values 
      (0, 'src', 'sig1', 'sensor', 'day', 'county', 20200101, '01001', 12345678, 3.5, 20200101, 2),
      (0, 'src', 'sig2', 'sensor', 'day', 'county', 20200101, '01001', 12345678, 2.5, 20200101, 2),
      (0, 'src', 'sig1', 'sensor', 'day', 'county', 20200101, '01001', 12345678, 1.5, 20200102, 2)''')
    self.cnx.commit()

    # fetch data
    response = Epidata.covidcast_nowcast(
      'src', ['sig1', 'sig2'], 'sensor', 'day', 'county', 20200101, '01001')

    # request two signals
    self.assertEqual(response, {
      'result': 1,
      'epidata': [{
        'time_value': 20200101,
        'geo_value': '01001',
        'value': 1.5,
        'issue': 20200102,
        'lag': 2,
        'signal': 'sig1',
      }, {
        'time_value': 20200101,
        'geo_value': '01001',
        'value': 2.5,
        'issue': 20200101,
        'lag': 2,
        'signal': 'sig2',
      }],
      'message': 'success',
    })

    # request range of issues
    response = Epidata.covidcast_nowcast(
      'src', 'sig1', 'sensor', 'day', 'county', 20200101, '01001',
      issues=Epidata.range(20200101, 20200102))

    self.assertEqual(response, {
      'result': 1,
      'epidata': [{
        'time_value': 20200101,
        'geo_value': '01001',
        'value': 3.5,
        'issue': 20200101,
        'lag': 2,
        'signal': 'sig1',
      }, {
        'time_value': 20200101,
        'geo_value': '01001',
        'value': 1.5,
        'issue': 20200102,
        'lag': 2,
        'signal': 'sig1',
      }],
      'message': 'success',
    })

    # request as_of
    response = Epidata.covidcast_nowcast(
      'src', 'sig1', 'sensor', 'day', 'county', 20200101, '01001',
      as_of=20200101)

    self.assertEqual(response, {
      'result': 1,
      'epidata': [{
        'time_value': 20200101,
        'geo_value': '01001',
        'value': 3.5,
        'issue': 20200101,
        'lag': 2,
        'signal': 'sig1',
      }],
      'message': 'success',
    })

    # request unavailable data
    response = Epidata.covidcast_nowcast(
      'src', 'sig1', 'sensor', 'day', 'county', 22222222, '01001')

<<<<<<< HEAD
    self.assertEqual(response, {'result': -2, 'message': 'no results', 'epidata': []})
=======
    self.assertEqual(response, {'result': -2, 'message': 'no results'})

  def test_async_epidata(self):
    # insert dummy data
    self.cur.execute('''
      insert into covidcast values
        (0, 'src', 'sig', 'day', 'county', 20200414, '11111',
          123, 10, 11, 12, 456, 13, 20200414, 0, 1, False),
        (0, 'src', 'sig', 'day', 'county', 20200414, '22222',
          123, 20, 21, 22, 456, 23, 20200414, 0, 1, False),
        (0, 'src', 'sig', 'day', 'county', 20200414, '33333',
          123, 30, 31, 32, 456, 33, 20200414, 0, 1, False),
        (0, 'src', 'sig', 'day', 'msa', 20200414, '11111',
          123, 40, 41, 42, 456, 43, 20200414, 0, 1, False),
        (0, 'src', 'sig', 'day', 'msa', 20200414, '22222',
          123, 50, 51, 52, 456, 53, 20200414, 0, 1, False),
        (0, 'src', 'sig', 'day', 'msa', 20200414, '33333',
          123, 60, 61, 62, 456, 634, 20200414, 0, 1, False)
    ''')
    self.cnx.commit()
    test_output = Epidata.async_epidata([
      {
        'source': 'covidcast',
        'data_source': 'src',
        'signals': 'sig',
        'time_type': 'day',
        'geo_type': 'county',
        'geo_value': '11111',
        'time_values': '20200414'
      },
      {
        'source': 'covidcast',
        'data_source': 'src',
        'signals': 'sig',
        'time_type': 'day',
        'geo_type': 'county',
        'geo_value': '00000',
        'time_values': '20200414'
      }
    ], batch_size=10)
    responses = [i[0] for i in test_output]*12
    # check response is same as standard covidcast call, using 24 calls to test batch sizing
    self.assertEqual(responses,
                     [Epidata.covidcast('src', 'sig', 'day', 'county', 20200414, '11111'),
                      Epidata.covidcast('src', 'sig', 'day', 'county', 20200414, '00000')]*12
                     )
>>>>>>> 4b9768f0
<|MERGE_RESOLUTION|>--- conflicted
+++ resolved
@@ -471,10 +471,7 @@
     response = Epidata.covidcast_nowcast(
       'src', 'sig1', 'sensor', 'day', 'county', 22222222, '01001')
 
-<<<<<<< HEAD
     self.assertEqual(response, {'result': -2, 'message': 'no results', 'epidata': []})
-=======
-    self.assertEqual(response, {'result': -2, 'message': 'no results'})
 
   def test_async_epidata(self):
     # insert dummy data
@@ -519,5 +516,4 @@
     self.assertEqual(responses,
                      [Epidata.covidcast('src', 'sig', 'day', 'county', 20200414, '11111'),
                       Epidata.covidcast('src', 'sig', 'day', 'county', 20200414, '00000')]*12
-                     )
->>>>>>> 4b9768f0
+                     )