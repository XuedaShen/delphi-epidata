--- conflicted
+++ resolved
@@ -1,6 +1,7 @@
 """Integration tests for the `covidcast` endpoint."""
 
 import unittest
+import mysql.connector
 
 # first party
 from delphi_utils import Nans
@@ -12,14 +13,7 @@
 
   def request_based_on_row(self, row: CovidcastTestRow, **kwargs):
     params = self.params_from_row(row, endpoint='covidcast', **kwargs)
-<<<<<<< HEAD
-    # use the local instance of the Epidata API
-    Epidata.BASE_URL = 'http://delphi_web_epidata/epidata'
-    Epidata.auth = ('epidata', 'key')
-    response = Epidata.covidcast(**params) 
-=======
-    response = self.epidata_client.covidcast(**params) 
->>>>>>> a2377f4e
+    response = self.epidata_client.covidcast(**params)
 
     return response
 
@@ -73,7 +67,7 @@
       for i in [4, 5, 6]
     ]
     self._insert_rows(rows)
-    return rows 
+    return rows
 
   def test_round_trip(self):
     """Make a simple round-trip with some sample data."""
@@ -100,11 +94,11 @@
   #   # insert placeholder data
   #   self.cur.execute(f'''
   #    INSERT INTO
-  #      `covidcast` (`id`, `source`, `signal`, `time_type`, `geo_type`, 
-  #      `time_value`, `geo_value`, `value_updated_timestamp`, 
-  #      `value`, `stderr`, `sample_size`, `direction_updated_timestamp`, 
+  #      `covidcast` (`id`, `source`, `signal`, `time_type`, `geo_type`,
+  #      `time_value`, `geo_value`, `value_updated_timestamp`,
+  #      `value`, `stderr`, `sample_size`, `direction_updated_timestamp`,
   #      `direction`, `issue`, `lag`, `is_latest_issue`, `missing_value`,
-  #      `missing_stderr`,`missing_sample_size`) 
+  #      `missing_stderr`,`missing_sample_size`)
   #    VALUES
   #       (0, 'src', 'sig', 'day', 'county', 20200414, '01234',
   #         123, 1.5, 2.5, 3.5, 456, 4, 20200414, 0, 1,
@@ -355,7 +349,7 @@
       self._insert_placeholder_set_one()
 
     # succeed to insert different placeholder data under a different time_type
-    self._insert_placeholder_set_one(time_type='week')
+    self._insert_placeholder_set_one()
 
   def test_nullable_columns(self):
     """Missing values should be surfaced as null."""
