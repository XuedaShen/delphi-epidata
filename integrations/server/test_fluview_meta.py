"""Integration tests for the `fluview_meta` endpoint."""

# first party
from delphi.epidata.common.delphi_test_base import DelphiTestBase


class FluviewMetaTests(DelphiTestBase):
  """Tests the `fluview_meta` endpoint."""

<<<<<<< HEAD
  @classmethod
  def setUpClass(cls):
    """Perform one-time setup."""

    # use the local instance of the Epidata API
    Epidata.BASE_URL = 'http://delphi_web_epidata/epidata'
    Epidata.auth = ('epidata', 'key')

  def setUp(self):
=======
  def localSetUp(self):
>>>>>>> a2377f4e
    """Perform per-test setup."""
    self.truncate_tables_list = ["fluview"]

  def test_round_trip(self):
    """Make a simple round-trip with some sample data."""

    # insert dummy data
    self.cur.execute('''
      INSERT INTO 
        `fluview` (`id`, `release_date`, `issue`, `epiweek`, `region`, 
        `lag`, `num_ili`, `num_patients`, `num_providers`, `wili`, `ili`, 
        `num_age_0`, `num_age_1`, `num_age_2`, `num_age_3`, `num_age_4`, `num_age_5`)
      VALUES
        (0, "2020-04-07", 202021, 202020, "nat", 1, 2, 3, 4, 3.14159, 1.41421,
          10, 11, 12, 13, 14, 15),
        (0, "2020-04-28", 202022, 202022, "hhs1", 5, 6, 7, 8, 1.11111, 2.22222,
          20, 21, 22, 23, 24, 25)
    ''')
    self.cnx.commit()

    # make the request
    response = self.epidata_client.fluview_meta()

    # assert that the right data came back
    self.assertEqual(response, {
      'result': 1,
      'epidata': [{
         'latest_update': '2020-04-28',
         'latest_issue': 202022,
         'table_rows': 2,
       }],
      'message': 'success',
    })<|MERGE_RESOLUTION|>--- conflicted
+++ resolved
@@ -7,19 +7,7 @@
 class FluviewMetaTests(DelphiTestBase):
   """Tests the `fluview_meta` endpoint."""
 
-<<<<<<< HEAD
-  @classmethod
-  def setUpClass(cls):
-    """Perform one-time setup."""
-
-    # use the local instance of the Epidata API
-    Epidata.BASE_URL = 'http://delphi_web_epidata/epidata'
-    Epidata.auth = ('epidata', 'key')
-
-  def setUp(self):
-=======
   def localSetUp(self):
->>>>>>> a2377f4e
     """Perform per-test setup."""
     self.truncate_tables_list = ["fluview"]
 
