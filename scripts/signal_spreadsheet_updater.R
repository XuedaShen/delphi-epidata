--- conflicted
+++ resolved
@@ -110,13 +110,8 @@
   "Temporal Scope Start",
   "Temporal Scope End",
   "Reporting Cadence",
-<<<<<<< HEAD
   "Typical Reporting Lag",  #originally Reporting Lag
   "Typical Revision Cadence", #originally Revision Cadence
-=======
-  "Typical Reporting Lag",
-  "Typical Revision Cadence",
->>>>>>> a29cee3f
   "Demographic Scope",
   "Demographic Breakdowns",
   "Severity Pyramid Rungs",
@@ -1011,12 +1006,8 @@
   "nchs-mortality" = "https://www.cdc.gov/nchs/data_access/restrictions.htm",
   "quidel" = "https://drive.google.com/drive/u/1/folders/1HhOEbXlZXN9YpHBWOfrY7Wo2USVVfJVS",
   "safegraph" = "https://drive.google.com/drive/u/1/folders/1qkcUpdkJOkbSBBszrSCA4n1vSQKSlv3x",
-  "usa-facts" = NA_character_, #public
-<<<<<<< HEAD
-  "youtube-survey" = NA_character_ #looking for contract, https://github.com/cmu-delphi/covid-19/tree/main/youtube 
-=======
-  "youtube-survey" = NA_character_ #contract expected 
->>>>>>> a29cee3f
+  "usa-facts" = NA_character_, #public,
+  "youtube-survey" = NA_character_ #looking for contract, https://github.com/cmu-delphi/covid-19/tree/main/youtube
 )
 source_updated[, col] <- dua_link[source_updated$data_source]
 
