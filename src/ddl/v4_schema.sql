<<<<<<< HEAD
-- --------------------------------
-- TODO: REMOVE THESE HACKS!!!  (find a better way to do this
--
-- the database schema `epidata` is created by ENV variables specified in the docker image definition found at:
--     ../../dev/docker/database/epidata/Dockerfile
-- and the user 'user' is created with permissions on that database.
-- here we create the `covid` schema and extend permissions to the same user,
-- as the ENV options do not appear to be expressive enough to do this as well.
-- this is incredibly permissive and easily guessable, but is reqd for testing our environment.
--
CREATE DATABASE covid;
=======
>>>>>>> 70c7dcef
USE covid;

CREATE TABLE geo_dim (
    `geo_key_id` BIGINT(20) UNSIGNED NOT NULL AUTO_INCREMENT PRIMARY KEY,
    `geo_type` VARCHAR(12) NOT NULL,
    `geo_value` VARCHAR(12) NOT NULL,

    UNIQUE INDEX `geo_dim_index` (`geo_type`, `geo_value`)
) ENGINE=InnoDB;


CREATE TABLE signal_dim (
    `signal_key_id` BIGINT(20) UNSIGNED NOT NULL AUTO_INCREMENT PRIMARY KEY,
    `source` VARCHAR(32) NOT NULL,
    `signal` VARCHAR(64) NOT NULL,

    UNIQUE INDEX `signal_dim_index` (`source`, `signal`)
) ENGINE=InnoDB;

CREATE TABLE strat_dim (
    `strat_key_id` BIGINT(20) UNSIGNED NOT NULL AUTO_INCREMENT PRIMARY KEY,
    `stratification_name` VARCHAR(64) NOT NULL UNIQUE,
    `stratification_descr` VARCHAR(64) NOT NULL
) ENGINE=InnoDB;
INSERT INTO strat_dim VALUES (1, 'NO_STRATIFICATION', '');

CREATE TABLE signal_history (
    `signal_data_id` BIGINT(20) UNSIGNED NOT NULL PRIMARY KEY,
    `signal_key_id` BIGINT(20) UNSIGNED NOT NULL,
    `geo_key_id` BIGINT(20) UNSIGNED NOT NULL,
    `strat_key_id` BIGINT(20) UNSIGNED NOT NULL DEFAULT 1,  -- TODO: for future use
    `issue` INT(11) NOT NULL,
    `data_as_of_dt` DATETIME(0),  -- TODO: for future use ; also "as_of" is problematic and should be renamed
    `time_type` VARCHAR(12) NOT NULL,
    `time_value` INT(11) NOT NULL,
    `reference_dt` DATETIME(0),  -- TODO: for future use
    `value` DOUBLE,
    `stderr` DOUBLE,
    `sample_size` DOUBLE,
    `lag` INT(11) NOT NULL,
    `value_updated_timestamp` INT(11) NOT NULL,
    `computation_as_of_dt` DATETIME(0),  -- TODO: for future use ; also "as_of" is problematic and should be renamed
<<<<<<< HEAD
    `missing_value` INT(1) DEFAULT '0',
    `missing_stderr` INT(1) DEFAULT '0',
    `missing_sample_size` INT(1) DEFAULT '0',

    UNIQUE INDEX `value_key_tig` (`signal_key_id`, `time_type`, `time_value`, `issue`, `geo_key_id`),
    UNIQUE INDEX `value_key_tgi` (`signal_key_id`, `time_type`, `time_value`, `geo_key_id`, `issue`),
    UNIQUE INDEX `value_key_itg` (`signal_key_id`, `issue`, `time_type`, `time_value`, `geo_key_id`),
    UNIQUE INDEX `value_key_igt` (`signal_key_id`, `issue`, `geo_key_id`, `time_type`, `time_value`),
    UNIQUE INDEX `value_key_git` (`signal_key_id`, `geo_key_id`, `issue`, `time_type`, `time_value`),
    UNIQUE INDEX `value_key_gti` (`signal_key_id`, `geo_key_id`, `time_type`, `time_value`, `issue`)
=======
    `is_latest_issue` BINARY(1) NOT NULL DEFAULT '0', -- TODO: delete this, its hard to keep updated and its not currently used
    `missing_value` INT(1) NULL DEFAULT '0',
    `missing_stderr` INT(1) NULL DEFAULT '0',
    `missing_sample_size` INT(1) NULL DEFAULT '0',
 
    PRIMARY KEY (`signal_data_id`) USING BTREE,
    UNIQUE INDEX `value_key` (`signal_key_id`,`geo_key_id`,`issue`,`time_type`,`time_value`) USING BTREE
>>>>>>> 70c7dcef
) ENGINE=InnoDB;

CREATE TABLE signal_latest (
<<<<<<< HEAD
    PRIMARY KEY (`signal_data_id`),
    UNIQUE INDEX `value_key_tg` (`signal_key_id`, `time_type`, `time_value`, `geo_key_id`),
    UNIQUE INDEX `value_key_gt` (`signal_key_id`, `geo_key_id`, `time_type`, `time_value`)
) ENGINE=InnoDB
SELECT * FROM signal_history;
=======
    PRIMARY KEY (`signal_data_id`) USING BTREE,
    UNIQUE INDEX `value_key` (`signal_key_id`,`geo_key_id`,`time_type`,`time_value`) USING BTREE
) ENGINE=InnoDB SELECT * FROM signal_history;
>>>>>>> 70c7dcef


-- NOTE: In production or any non-testing system that should maintain consistency,
--       **DO NOT** 'TRUNCATE' this table.
--       Doing so will function as a DROP/CREATE and reset the AUTO_INCREMENT counter for the `signal_data_id` field.
--       This field is used to populate the non-AUTO_INCREMENT fields of the same name in `signal_latest` and `signal_history`,
--       and resetting it will ultimately cause PK collisions.
--       To restore the counter, a row must be written with a `signal_data_id` value greater than the maximum
--       of its values in the other tables.
CREATE TABLE signal_load (
    `signal_data_id` BIGINT(20) UNSIGNED NOT NULL AUTO_INCREMENT PRIMARY KEY,
    `signal_key_id` BIGINT(20) UNSIGNED,
    `geo_key_id` BIGINT(20) UNSIGNED,
    `strat_key_id` BIGINT(20) UNSIGNED NOT NULL DEFAULT 1,  -- TODO: for future use
    `issue` INT(11) NOT NULL,
    `data_as_of_dt` DATETIME(0),  -- TODO: for future use ; also "as_of" is problematic and should be renamed
    `source` VARCHAR(32) NOT NULL,
    `signal` VARCHAR(64) NOT NULL,
    `geo_type` VARCHAR(12) NOT NULL,
    `geo_value` VARCHAR(12) NOT NULL,
    `time_type` VARCHAR(12) NOT NULL,
    `time_value` INT(11) NOT NULL,
    `reference_dt` DATETIME(0),  -- TODO: for future use
    `value` DOUBLE,
    `stderr` DOUBLE,
    `sample_size` DOUBLE,
    `lag` INT(11) NOT NULL,
    `value_updated_timestamp` INT(11) NOT NULL,
    `computation_as_of_dt` DATETIME(0),  -- TODO: for future use ; also "as_of" is problematic and should be renamed
    `is_latest_issue` BINARY(1) NOT NULL DEFAULT '0',
<<<<<<< HEAD
    `missing_value` INT(1) DEFAULT '0',
    `missing_stderr` INT(1) DEFAULT '0',
    `missing_sample_size` INT(1) DEFAULT '0',

    UNIQUE INDEX (`source`, `signal`, `time_type`, `geo_type`, `time_value`, `geo_value`, `issue`)
) ENGINE=InnoDB;
=======
    `missing_value` INT(1) NULL DEFAULT '0',
    `missing_stderr` INT(1) NULL DEFAULT '0',
    `missing_sample_size` INT(1) NULL DEFAULT '0',
    `compressed_signal_key` VARCHAR(100),
    `compressed_geo_key` VARCHAR(100),
    `compressed_demog_key` VARCHAR(100),  -- TODO: for future use ; also rename s/demog/stratification/
    `process_status` VARCHAR(2) DEFAULT 'l', -- using codes: 'i' (I) for "inserting", 'l' (L) for "loaded", and 'b' for "batching"
        -- TODO: change `process_status` default to 'i' (I) "inserting" or even 'x'/'u' "undefined" ?

    PRIMARY KEY (`signal_data_id`) USING BTREE,
    INDEX `comp_signal_key` (`compressed_signal_key`) USING BTREE,
    INDEX `comp_geo_key` (`compressed_geo_key`) USING BTREE
) ENGINE=InnoDB AUTO_INCREMENT=4000000001;
>>>>>>> 70c7dcef


CREATE OR REPLACE VIEW signal_history_v AS
    SELECT
        0 AS is_latest_issue, -- provides column-compatibility to match `covidcast` table
        -- ^ this value is essentially undefined in this view, the notion of a 'latest' issue is not encoded here and must be drawn from the 'latest' table or view or otherwise computed...
        NULL AS direction, -- provides column-compatibility to match `covidcast` table
        `t2`.`source` AS `source`,
        `t2`.`signal` AS `signal`,
        `t3`.`geo_type` AS `geo_type`,
        `t3`.`geo_value` AS `geo_value`,
<<<<<<< HEAD
        `t1`.`signal_data_id` AS `signal_data_id`, -- TODO: unnecessary  ...remove?
        `t1`.`strat_key_id` AS `strat_key_id`, -- TODO: for future
=======
        `t1`.`signal_data_id` AS `signal_data_id`,
        `t1`.`demog_key_id` AS `demog_key_id`, -- TODO: for future use ; also rename s/demog/stratification/  ...remove?
>>>>>>> 70c7dcef
        `t1`.`issue` AS `issue`,
        `t1`.`data_as_of_dt` AS `data_as_of_dt`, -- TODO: for future use ; also "as_of" is problematic and should be renamed  ...remove?
        `t1`.`time_type` AS `time_type`,
        `t1`.`time_value` AS `time_value`,
        `t1`.`reference_dt` AS `reference_dt`, -- TODO: for future use  ...remove?
        `t1`.`value` AS `value`,
        `t1`.`stderr` AS `stderr`,
        `t1`.`sample_size` AS `sample_size`,
        `t1`.`lag` AS `lag`,
        `t1`.`value_updated_timestamp` AS `value_updated_timestamp`,
        `t1`.`computation_as_of_dt` AS `computation_as_of_dt`, -- TODO: for future use ; also "as_of" is problematic and should be renamed  ...remove?
        `t1`.`missing_value` AS `missing_value`,
        `t1`.`missing_stderr` AS `missing_stderr`,
        `t1`.`missing_sample_size` AS `missing_sample_size`,
<<<<<<< HEAD
        `t1`.`signal_key_id` AS `signal_key_id`, -- TODO: unnecessary  ...remove?
        `t1`.`geo_key_id` AS `geo_key_id`  -- TODO: unnecessary  ...remove?
    FROM `signal_history` `t1`
        JOIN `signal_dim` `t2`
            ON `t1`.`signal_key_id` = `t2`.`signal_key_id`
        JOIN `geo_dim` `t3`
            ON `t1`.`geo_key_id` = `t3`.`geo_key_id`;
=======
        `t1`.`signal_key_id` AS `signal_key_id`,
        `t1`.`geo_key_id` AS `geo_key_id`
    FROM ((`signal_history` `t1` 
        JOIN `signal_dim` `t2` 
            USE INDEX (PRIMARY) 
            ON `t1`.`signal_key_id` = `t2`.`signal_key_id`)
        JOIN `geo_dim` `t3` 
            USE INDEX (PRIMARY) 
            ON `t1`.`geo_key_id` = `t3`.`geo_key_id`);
>>>>>>> 70c7dcef


CREATE OR REPLACE VIEW signal_latest_v AS
    SELECT
        1 AS is_latest_issue, -- provides column-compatibility to match `covidcast` table
        NULL AS direction, -- provides column-compatibility to match `covidcast` table
        `t2`.`source` AS `source`,
        `t2`.`signal` AS `signal`,
        `t3`.`geo_type` AS `geo_type`,
        `t3`.`geo_value` AS `geo_value`,
<<<<<<< HEAD
        `t1`.`signal_data_id` AS `signal_data_id`, -- TODO: unnecessary  ...remove?
        `t1`.`strat_key_id` AS `strat_key_id`, -- TODO: for future use
=======
        `t1`.`signal_data_id` AS `signal_data_id`,
        `t1`.`demog_key_id` AS `demog_key_id`, -- TODO: for future use ; also rename s/demog/stratification/  ...remove?
>>>>>>> 70c7dcef
        `t1`.`issue` AS `issue`,
        `t1`.`data_as_of_dt` AS `data_as_of_dt`, -- TODO: for future use ; also "as_of" is problematic and should be renamed  ...remove?
        `t1`.`time_type` AS `time_type`,
        `t1`.`time_value` AS `time_value`,
        `t1`.`reference_dt` AS `reference_dt`, -- TODO: for future use  ...remove?
        `t1`.`value` AS `value`,
        `t1`.`stderr` AS `stderr`,
        `t1`.`sample_size` AS `sample_size`,
        `t1`.`lag` AS `lag`,
        `t1`.`value_updated_timestamp` AS `value_updated_timestamp`,
        `t1`.`computation_as_of_dt` AS `computation_as_of_dt`, -- TODO: for future use ; also "as_of" is problematic and should be renamed  ...remove?
        `t1`.`missing_value` AS `missing_value`,
        `t1`.`missing_stderr` AS `missing_stderr`,
        `t1`.`missing_sample_size` AS `missing_sample_size`,
<<<<<<< HEAD
        `t1`.`signal_key_id` AS `signal_key_id`, -- TODO: unnecessary  ...remove?
        `t1`.`geo_key_id` AS `geo_key_id`  -- TODO: unnecessary  ...remove?
    FROM `signal_latest` `t1`
        JOIN `signal_dim` `t2`
            ON `t1`.`signal_key_id` = `t2`.`signal_key_id`
        JOIN `geo_dim` `t3`
            ON `t1`.`geo_key_id` = `t3`.`geo_key_id`;
=======
        `t1`.`signal_key_id` AS `signal_key_id`,
        `t1`.`geo_key_id` AS `geo_key_id`
    FROM ((`signal_latest` `t1` 
        JOIN `signal_dim` `t2` 
            USE INDEX (PRIMARY) 
            ON `t1`.`signal_key_id` = `t2`.`signal_key_id`) 
        JOIN `geo_dim` `t3` 
            USE INDEX (PRIMARY) 
            ON `t1`.`geo_key_id` = `t3`.`geo_key_id`);
>>>>>>> 70c7dcef


CREATE TABLE `covidcast_meta_cache` (
    `timestamp` int(11) NOT NULL,
    `epidata` LONGTEXT NOT NULL,

    PRIMARY KEY (`timestamp`)
) ENGINE=InnoDB;
INSERT INTO covidcast_meta_cache VALUES (0, '[]');<|MERGE_RESOLUTION|>--- conflicted
+++ resolved
@@ -1,17 +1,3 @@
-<<<<<<< HEAD
--- --------------------------------
--- TODO: REMOVE THESE HACKS!!!  (find a better way to do this
---
--- the database schema `epidata` is created by ENV variables specified in the docker image definition found at:
---     ../../dev/docker/database/epidata/Dockerfile
--- and the user 'user' is created with permissions on that database.
--- here we create the `covid` schema and extend permissions to the same user,
--- as the ENV options do not appear to be expressive enough to do this as well.
--- this is incredibly permissive and easily guessable, but is reqd for testing our environment.
---
-CREATE DATABASE covid;
-=======
->>>>>>> 70c7dcef
 USE covid;
 
 CREATE TABLE geo_dim (
@@ -54,7 +40,6 @@
     `lag` INT(11) NOT NULL,
     `value_updated_timestamp` INT(11) NOT NULL,
     `computation_as_of_dt` DATETIME(0),  -- TODO: for future use ; also "as_of" is problematic and should be renamed
-<<<<<<< HEAD
     `missing_value` INT(1) DEFAULT '0',
     `missing_stderr` INT(1) DEFAULT '0',
     `missing_sample_size` INT(1) DEFAULT '0',
@@ -65,29 +50,14 @@
     UNIQUE INDEX `value_key_igt` (`signal_key_id`, `issue`, `geo_key_id`, `time_type`, `time_value`),
     UNIQUE INDEX `value_key_git` (`signal_key_id`, `geo_key_id`, `issue`, `time_type`, `time_value`),
     UNIQUE INDEX `value_key_gti` (`signal_key_id`, `geo_key_id`, `time_type`, `time_value`, `issue`)
-=======
-    `is_latest_issue` BINARY(1) NOT NULL DEFAULT '0', -- TODO: delete this, its hard to keep updated and its not currently used
-    `missing_value` INT(1) NULL DEFAULT '0',
-    `missing_stderr` INT(1) NULL DEFAULT '0',
-    `missing_sample_size` INT(1) NULL DEFAULT '0',
- 
-    PRIMARY KEY (`signal_data_id`) USING BTREE,
-    UNIQUE INDEX `value_key` (`signal_key_id`,`geo_key_id`,`issue`,`time_type`,`time_value`) USING BTREE
->>>>>>> 70c7dcef
 ) ENGINE=InnoDB;
 
 CREATE TABLE signal_latest (
-<<<<<<< HEAD
     PRIMARY KEY (`signal_data_id`),
     UNIQUE INDEX `value_key_tg` (`signal_key_id`, `time_type`, `time_value`, `geo_key_id`),
     UNIQUE INDEX `value_key_gt` (`signal_key_id`, `geo_key_id`, `time_type`, `time_value`)
 ) ENGINE=InnoDB
 SELECT * FROM signal_history;
-=======
-    PRIMARY KEY (`signal_data_id`) USING BTREE,
-    UNIQUE INDEX `value_key` (`signal_key_id`,`geo_key_id`,`time_type`,`time_value`) USING BTREE
-) ENGINE=InnoDB SELECT * FROM signal_history;
->>>>>>> 70c7dcef
 
 
 -- NOTE: In production or any non-testing system that should maintain consistency,
@@ -118,28 +88,12 @@
     `value_updated_timestamp` INT(11) NOT NULL,
     `computation_as_of_dt` DATETIME(0),  -- TODO: for future use ; also "as_of" is problematic and should be renamed
     `is_latest_issue` BINARY(1) NOT NULL DEFAULT '0',
-<<<<<<< HEAD
     `missing_value` INT(1) DEFAULT '0',
     `missing_stderr` INT(1) DEFAULT '0',
     `missing_sample_size` INT(1) DEFAULT '0',
 
     UNIQUE INDEX (`source`, `signal`, `time_type`, `geo_type`, `time_value`, `geo_value`, `issue`)
 ) ENGINE=InnoDB;
-=======
-    `missing_value` INT(1) NULL DEFAULT '0',
-    `missing_stderr` INT(1) NULL DEFAULT '0',
-    `missing_sample_size` INT(1) NULL DEFAULT '0',
-    `compressed_signal_key` VARCHAR(100),
-    `compressed_geo_key` VARCHAR(100),
-    `compressed_demog_key` VARCHAR(100),  -- TODO: for future use ; also rename s/demog/stratification/
-    `process_status` VARCHAR(2) DEFAULT 'l', -- using codes: 'i' (I) for "inserting", 'l' (L) for "loaded", and 'b' for "batching"
-        -- TODO: change `process_status` default to 'i' (I) "inserting" or even 'x'/'u' "undefined" ?
-
-    PRIMARY KEY (`signal_data_id`) USING BTREE,
-    INDEX `comp_signal_key` (`compressed_signal_key`) USING BTREE,
-    INDEX `comp_geo_key` (`compressed_geo_key`) USING BTREE
-) ENGINE=InnoDB AUTO_INCREMENT=4000000001;
->>>>>>> 70c7dcef
 
 
 CREATE OR REPLACE VIEW signal_history_v AS
@@ -151,13 +105,8 @@
         `t2`.`signal` AS `signal`,
         `t3`.`geo_type` AS `geo_type`,
         `t3`.`geo_value` AS `geo_value`,
-<<<<<<< HEAD
         `t1`.`signal_data_id` AS `signal_data_id`, -- TODO: unnecessary  ...remove?
         `t1`.`strat_key_id` AS `strat_key_id`, -- TODO: for future
-=======
-        `t1`.`signal_data_id` AS `signal_data_id`,
-        `t1`.`demog_key_id` AS `demog_key_id`, -- TODO: for future use ; also rename s/demog/stratification/  ...remove?
->>>>>>> 70c7dcef
         `t1`.`issue` AS `issue`,
         `t1`.`data_as_of_dt` AS `data_as_of_dt`, -- TODO: for future use ; also "as_of" is problematic and should be renamed  ...remove?
         `t1`.`time_type` AS `time_type`,
@@ -172,7 +121,6 @@
         `t1`.`missing_value` AS `missing_value`,
         `t1`.`missing_stderr` AS `missing_stderr`,
         `t1`.`missing_sample_size` AS `missing_sample_size`,
-<<<<<<< HEAD
         `t1`.`signal_key_id` AS `signal_key_id`, -- TODO: unnecessary  ...remove?
         `t1`.`geo_key_id` AS `geo_key_id`  -- TODO: unnecessary  ...remove?
     FROM `signal_history` `t1`
@@ -180,18 +128,6 @@
             ON `t1`.`signal_key_id` = `t2`.`signal_key_id`
         JOIN `geo_dim` `t3`
             ON `t1`.`geo_key_id` = `t3`.`geo_key_id`;
-=======
-        `t1`.`signal_key_id` AS `signal_key_id`,
-        `t1`.`geo_key_id` AS `geo_key_id`
-    FROM ((`signal_history` `t1` 
-        JOIN `signal_dim` `t2` 
-            USE INDEX (PRIMARY) 
-            ON `t1`.`signal_key_id` = `t2`.`signal_key_id`)
-        JOIN `geo_dim` `t3` 
-            USE INDEX (PRIMARY) 
-            ON `t1`.`geo_key_id` = `t3`.`geo_key_id`);
->>>>>>> 70c7dcef
-
 
 CREATE OR REPLACE VIEW signal_latest_v AS
     SELECT
@@ -201,13 +137,8 @@
         `t2`.`signal` AS `signal`,
         `t3`.`geo_type` AS `geo_type`,
         `t3`.`geo_value` AS `geo_value`,
-<<<<<<< HEAD
         `t1`.`signal_data_id` AS `signal_data_id`, -- TODO: unnecessary  ...remove?
         `t1`.`strat_key_id` AS `strat_key_id`, -- TODO: for future use
-=======
-        `t1`.`signal_data_id` AS `signal_data_id`,
-        `t1`.`demog_key_id` AS `demog_key_id`, -- TODO: for future use ; also rename s/demog/stratification/  ...remove?
->>>>>>> 70c7dcef
         `t1`.`issue` AS `issue`,
         `t1`.`data_as_of_dt` AS `data_as_of_dt`, -- TODO: for future use ; also "as_of" is problematic and should be renamed  ...remove?
         `t1`.`time_type` AS `time_type`,
@@ -222,7 +153,6 @@
         `t1`.`missing_value` AS `missing_value`,
         `t1`.`missing_stderr` AS `missing_stderr`,
         `t1`.`missing_sample_size` AS `missing_sample_size`,
-<<<<<<< HEAD
         `t1`.`signal_key_id` AS `signal_key_id`, -- TODO: unnecessary  ...remove?
         `t1`.`geo_key_id` AS `geo_key_id`  -- TODO: unnecessary  ...remove?
     FROM `signal_latest` `t1`
@@ -230,17 +160,6 @@
             ON `t1`.`signal_key_id` = `t2`.`signal_key_id`
         JOIN `geo_dim` `t3`
             ON `t1`.`geo_key_id` = `t3`.`geo_key_id`;
-=======
-        `t1`.`signal_key_id` AS `signal_key_id`,
-        `t1`.`geo_key_id` AS `geo_key_id`
-    FROM ((`signal_latest` `t1` 
-        JOIN `signal_dim` `t2` 
-            USE INDEX (PRIMARY) 
-            ON `t1`.`signal_key_id` = `t2`.`signal_key_id`) 
-        JOIN `geo_dim` `t3` 
-            USE INDEX (PRIMARY) 
-            ON `t1`.`geo_key_id` = `t3`.`geo_key_id`);
->>>>>>> 70c7dcef
 
 
 CREATE TABLE `covidcast_meta_cache` (
