--- conflicted
+++ resolved
@@ -261,14 +261,9 @@
     }
     # Set up request
     params <- list(
-<<<<<<< HEAD
-      source = 'wiki',
+      endpoint = 'wiki',
       articles = .list(articles),
       language = language
-=======
-      endpoint = 'wiki',
-      articles = .list(articles)
->>>>>>> 2de6d490
     )
     if(!missing(dates)) {
       params$dates <- .list(dates)
