--- conflicted
+++ resolved
@@ -43,57 +43,6 @@
 latest_table = "epimetric_latest_v"
 history_table = "epimetric_full_v"
 
-<<<<<<< HEAD
-def parse_source_signal_sets() -> List[SourceSignalSet]:
-    ds = request.values.get("data_source")
-    if ds:
-        # old version
-        require_any("signal", "signals", empty=True)
-        signals = extract_strings(("signals", "signal"))
-        if len(signals) == 1 and signals[0] == "*":
-            return [SourceSignalSet(ds, True)]
-        return [SourceSignalSet(ds, signals)]
-
-    if ":" not in request.values.get("signal", ""):
-        raise ValidationFailedException("missing parameter: signal or (data_source and signal[s])")
-
-    return parse_source_signal_arg()
-
-
-def parse_geo_sets() -> List[GeoSet]:
-    geo_type = request.values.get("geo_type")
-    if geo_type:
-        # old version
-        require_any("geo_value", "geo_values", empty=True)
-        geo_values = extract_strings(("geo_values", "geo_value"))
-        if len(geo_values) == 1 and geo_values[0] == "*":
-            return [GeoSet(geo_type, True)]
-        return [GeoSet(geo_type, geo_values)]
-
-    if ":" not in request.values.get("geo", ""):
-        raise ValidationFailedException("missing parameter: geo or (geo_type and geo_value[s])")
-
-    return parse_geo_arg()
-
-
-def parse_time_set() -> TimeSet:
-    time_type = request.values.get("time_type")
-    if time_type:
-        # old version
-        require_all("time_type", "time_values")
-        time_values = extract_dates("time_values")
-        if len(time_values) == 1 and time_values[0] == "*":
-            return TimeSet(time_type, True)
-        return TimeSet(time_type, time_values)
-
-    if ":" not in request.values.get("time", ""):
-        raise ValidationFailedException("missing parameter: time or (time_type and time_values)")
-
-    return parse_time_arg()
-
-
-=======
->>>>>>> 7643299d
 @bp.route("/", methods=("GET", "POST"))
 def handle():
     source_signal_sets = parse_source_signal_sets()
