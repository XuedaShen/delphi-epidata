from typing import List, Optional, Tuple, Dict, Any
from itertools import groupby
from datetime import date, timedelta
from epiweeks import Week
from flask import Blueprint, request
from flask.json import loads, jsonify
from bisect import bisect_right
from sqlalchemy import text
from pandas import read_csv, to_datetime

from .._common import is_compatibility_mode, db
from .._exceptions import ValidationFailedException, DatabaseErrorException
from .._params import (
    GeoSet,
    SourceSignalSet,
    TimeSet,
    extract_date,
    extract_dates,
    extract_integer,
    parse_geo_arg,
    parse_source_signal_arg,
    parse_day_or_week_arg,
    parse_day_or_week_range_arg,
    parse_single_source_signal_arg,
    parse_single_time_arg,
    parse_single_geo_arg,
    parse_geo_sets,
    parse_source_signal_sets,
    parse_time_set,
)
from .._query import QueryBuilder, execute_query, run_query, parse_row, filter_fields
from .._printer import create_printer, CSVPrinter
from .._validate import require_all
from .._pandas import as_pandas, print_pandas
from .covidcast_utils import compute_trend, compute_trends, compute_correlations, compute_trend_value, CovidcastMetaEntry
from ..utils import shift_day_value, day_to_time_value, time_value_to_iso, time_value_to_day, shift_week_value, time_value_to_week, guess_time_value_is_day, week_to_time_value, TimeValues
from .covidcast_utils.model import TimeType, count_signal_time_types, data_sources, create_source_signal_alias_mapper

# first argument is the endpoint name
bp = Blueprint("covidcast", __name__)
alias = None

latest_table = "epimetric_latest_v"
history_table = "epimetric_full_v"

<<<<<<< HEAD

def parse_source_signal_pairs() -> List[SourceSignalPair]:
    ds = request.values.get("data_source")
    if ds:
        # old version
        require_any("signal", "signals")
        signals = extract_strings(("signals", "signal"))
        return [SourceSignalPair(ds, signals)]

    if ":" not in request.values.get("signal", ""):
        raise ValidationFailedException("missing parameter: signal or (data_source and signal[s])")

    return parse_source_signal_arg()


def parse_geo_pairs() -> List[GeoPair]:
    geo_type = request.values.get("geo_type")
    if geo_type:
        # old version
        require_any("geo_value", "geo_values", empty=True)
        geo_values = extract_strings(("geo_values", "geo_value"))
        if len(geo_values) == 1 and geo_values[0] == "*":
            return [GeoPair(geo_type, True)]
        return [GeoPair(geo_type, geo_values)]

    if ":" not in request.values.get("geo", ""):
        raise ValidationFailedException("missing parameter: geo or (geo_type and geo_value[s])")

    return parse_geo_arg()


def parse_time_pairs() -> TimePair:
    time_type = request.values.get("time_type")
    if time_type:
        # old version
        require_all("time_type", "time_values")
        time_values = extract_dates("time_values")
        return TimePair(time_type, time_values)

    if ":" not in request.values.get("time", ""):
        raise ValidationFailedException("missing parameter: time or (time_type and time_values)")

    return parse_time_arg()


def _handle_lag_issues_as_of(q: QueryBuilder, issues: Optional[TimeValues] = None, lag: Optional[int] = None, as_of: Optional[int] = None):
    if issues:
        q.retable(history_table)
        q.where_integers("issue", issues)
    elif lag is not None:
        q.retable(history_table)
        # history_table has full spectrum of lag values to search from whereas the latest_table does not
        q.where(lag=lag)
    elif as_of is not None:
        # fetch the most recent issue as of a certain date (not to be confused w/ plain-old "most recent issue"
        q.retable(history_table)
        sub_condition_asof = "(issue <= :as_of)"
        q.params["as_of"] = as_of
        sub_fields = "max(issue) max_issue, time_type, time_value, `source`, `signal`, geo_type, geo_value"
        sub_group = "time_type, time_value, `source`, `signal`, geo_type, geo_value"
        sub_condition = f"x.max_issue = {q.alias}.issue AND x.time_type = {q.alias}.time_type AND x.time_value = {q.alias}.time_value AND x.source = {q.alias}.source AND x.signal = {q.alias}.signal AND x.geo_type = {q.alias}.geo_type AND x.geo_value = {q.alias}.geo_value"
        q.subquery = f"JOIN (SELECT {sub_fields} FROM {q.table} WHERE {q.conditions_clause} AND {sub_condition_asof} GROUP BY {sub_group}) x ON {sub_condition}"
    else:
        # else we are using the (standard/default) `latest_table`, to fetch the most recent issue quickly
        pass


=======
>>>>>>> 510e31f5
@bp.route("/", methods=("GET", "POST"))
def handle():
    source_signal_sets = parse_source_signal_sets()
    source_signal_sets, alias_mapper = create_source_signal_alias_mapper(source_signal_sets)
    time_set = parse_time_set()
    geo_sets = parse_geo_sets()

    as_of = extract_date("as_of")
    issues = extract_dates("issues")
    lag = extract_integer("lag")

    # build query
    q = QueryBuilder(latest_table, "t")

    fields_string = ["geo_value", "signal"]
    fields_int = ["time_value", "direction", "issue", "lag", "missing_value", "missing_stderr", "missing_sample_size"]
    fields_float = ["value", "stderr", "sample_size"]
    is_compatibility = is_compatibility_mode()
    if is_compatibility:
        q.set_sort_order("signal", "time_value", "geo_value", "issue")
    else:
        # transfer also the new detail columns
        fields_string.extend(["source", "geo_type", "time_type"])
        q.set_sort_order("source", "signal", "time_type", "time_value", "geo_type", "geo_value", "issue")
    q.set_fields(fields_string, fields_int, fields_float)

    # basic query info
    # data type of each field
    # build the source, signal, time, and location (type and id) filters

    q.apply_source_signal_filters("source", "signal", source_signal_sets)
    q.apply_geo_filters("geo_type", "geo_value", geo_sets)
    q.apply_time_filter("time_type", "time_value", time_set)

    q.apply_issues_filter(history_table, issues)
    q.apply_lag_filter(history_table, lag)
    q.apply_as_of_filter(history_table, as_of)

    def transform_row(row, proxy):
        if is_compatibility or not alias_mapper or "source" not in row:
            return row
        row["source"] = alias_mapper(row["source"], proxy["signal"])
        return row

    # send query
    return execute_query(str(q), q.params, fields_string, fields_int, fields_float, transform=transform_row)


def _verify_argument_time_type_matches(is_day_argument: bool, count_daily_signal: int, count_weekly_signal: int) -> None:
    if is_day_argument and count_weekly_signal > 0:
        raise ValidationFailedException("day arguments for weekly signals")
    if not is_day_argument and count_daily_signal > 0:
        raise ValidationFailedException("week arguments for daily signals")


@bp.route("/trend", methods=("GET", "POST"))
def handle_trend():
    require_all(request, "window", "date")
    source_signal_sets = parse_source_signal_sets()
    daily_signals, weekly_signals = count_signal_time_types(source_signal_sets)
    source_signal_sets, alias_mapper = create_source_signal_alias_mapper(source_signal_sets)
    geo_sets = parse_geo_sets()

    time_window = parse_day_or_week_range_arg("window")
    is_day = time_window.is_day
    time_set = parse_day_or_week_arg("date")
    time_value, is_also_day = time_set.time_values[0], time_set.is_day
    if is_day != is_also_day:
        raise ValidationFailedException("mixing weeks with day arguments")
    _verify_argument_time_type_matches(is_day, daily_signals, weekly_signals)
    basis_time_value = extract_date("basis")
    if basis_time_value is None:
        base_shift = extract_integer("basis_shift")
        if base_shift is None:
            base_shift = 7
        basis_time_value = shift_day_value(time_value, -1 * base_shift) if is_day else shift_week_value(time_value, -1 * base_shift)

    # build query
    q = QueryBuilder(latest_table, "t")

    fields_string = ["geo_type", "geo_value", "source", "signal"]
    fields_int = ["time_value"]
    fields_float = ["value"]
    q.set_fields(fields_string, fields_int, fields_float)
    q.set_sort_order("geo_type", "geo_value", "source", "signal", "time_value")

    q.apply_source_signal_filters("source", "signal", source_signal_sets)
    q.apply_geo_filters("geo_type", "geo_value", geo_sets)
    q.apply_time_filter("time_type", "time_value", time_window)

    p = create_printer(request.values.get("format"))

    def gen(rows):
        for key, group in groupby((parse_row(row, fields_string, fields_int, fields_float) for row in rows), lambda row: (row["geo_type"], row["geo_value"], row["source"], row["signal"])):
            geo_type, geo_value, source, signal = key
            if alias_mapper:
                source = alias_mapper(source, signal)
            trend = compute_trend(geo_type, geo_value, source, signal, time_value, basis_time_value, ((row["time_value"], row["value"]) for row in group))
            yield trend.asdict()

    # execute first query
    try:
        r = run_query(p, (str(q), q.params))
    except Exception as e:
        raise DatabaseErrorException(str(e))

    # now use a generator for sending the rows and execute all the other queries
    return p(filter_fields(gen(r)))


@bp.route("/trendseries", methods=("GET", "POST"))
def handle_trendseries():
    require_all(request, "window")
    source_signal_sets = parse_source_signal_sets()
    daily_signals, weekly_signals = count_signal_time_types(source_signal_sets)
    source_signal_sets, alias_mapper = create_source_signal_alias_mapper(source_signal_sets)
    geo_sets = parse_geo_sets()

    time_window = parse_day_or_week_range_arg("window")
    is_day = time_window.is_day
    _verify_argument_time_type_matches(is_day, daily_signals, weekly_signals)
    basis_shift = extract_integer(("basis", "basis_shift"))
    if basis_shift is None:
        basis_shift = 7

    # build query
    q = QueryBuilder(latest_table, "t")

    fields_string = ["geo_type", "geo_value", "source", "signal"]
    fields_int = ["time_value"]
    fields_float = ["value"]
    q.set_fields(fields_string, fields_int, fields_float)
    q.set_sort_order("geo_type", "geo_value", "source", "signal", "time_value")

    q.apply_source_signal_filters("source", "signal", source_signal_sets)
    q.apply_geo_filters("geo_type", "geo_value", geo_sets)
    q.apply_time_filter("time_type", "time_value", time_window)

    p = create_printer(request.values.get("format"))

    shifter = lambda x: shift_day_value(x, -basis_shift)
    if not is_day:
        shifter = lambda x: shift_week_value(x, -basis_shift)

    def gen(rows):
        for key, group in groupby((parse_row(row, fields_string, fields_int, fields_float) for row in rows), lambda row: (row["geo_type"], row["geo_value"], row["source"], row["signal"])):
            geo_type, geo_value, source, signal = key
            if alias_mapper:
                source = alias_mapper(source, signal)
            trends = compute_trends(geo_type, geo_value, source, signal, shifter, ((row["time_value"], row["value"]) for row in group))
            for t in trends:
                yield t.asdict()

    # execute first query
    try:
        r = run_query(p, (str(q), q.params))
    except Exception as e:
        raise DatabaseErrorException(str(e))

    # now use a generator for sending the rows and execute all the other queries
    return p(filter_fields(gen(r)))


@bp.route("/correlation", methods=("GET", "POST"))
def handle_correlation():
    require_all(request, "reference", "window", "others", "geo")
    reference = parse_single_source_signal_arg("reference")
    other_sets = parse_source_signal_arg("others")
    daily_signals, weekly_signals = count_signal_time_types(other_sets + [reference])
    source_signal_sets, alias_mapper = create_source_signal_alias_mapper(other_sets + [reference])
    geo_sets = parse_geo_arg()
    time_window = parse_day_or_week_range_arg("window")
    is_day = time_window.is_day
    _verify_argument_time_type_matches(is_day, daily_signals, weekly_signals)

    lag = extract_integer("lag")
    if lag is None:
        lag = 28

    # `lag` above is used in post-processing, not in the database query, so we can use latest here
    q = QueryBuilder(latest_table, "t")

    fields_string = ["geo_type", "geo_value", "source", "signal"]
    fields_int = ["time_value"]
    fields_float = ["value"]
    q.set_fields(fields_string, fields_int, fields_float)
    q.set_sort_order("geo_type", "geo_value", "source", "signal", "time_value")

    q.apply_source_signal_filters(
        "source",
        "signal",
        source_signal_sets,
    )
    q.apply_geo_filters("geo_type", "geo_value", geo_sets)
    q.apply_time_filter("time_type", "time_value", time_window)

    df = as_pandas(str(q), q.params)
    if is_day:
        df["time_value"] = to_datetime(df["time_value"], format="%Y%m%d")
    else:
        # week but convert to date for simpler shifting
        df["time_value"] = to_datetime(df["time_value"].apply(lambda v: time_value_to_week(v).startdate()))

    p = create_printer(request.values.get("format"))

    def prepare_data_frame(df):
        return df[["time_value", "value"]].set_index("time_value")

    def gen():
        by_geo = df.groupby(["geo_type", "geo_value"])
        for (geo_type, geo_value), group in by_geo:
            # group by source, signal
            by_signal = group.groupby(["source", "signal"])

            # find reference group
            # dataframe structure: index=time_value, value=value
            reference_group = next((prepare_data_frame(group) for (source, signal), group in by_signal if source == reference.source and signal == reference.signal[0]), None)

            if reference_group is None or reference_group.empty:
                continue  # no data for reference

            # dataframe structure: index=time_value, value=value
            other_groups = [((source, signal), prepare_data_frame(group)) for (source, signal), group in by_signal if not (source == reference.source and signal == reference.signal[0])]
            if not other_groups:
                continue  # no other signals

            for (source, signal), other_group in other_groups:
                if alias_mapper:
                    source = alias_mapper(source, signal)
                for cor in compute_correlations(geo_type, geo_value, source, signal, lag, reference_group, other_group, is_day):
                    yield cor.asdict()

    # now use a generator for sending the rows and execute all the other queries
    return p(filter_fields(gen()))


@bp.route("/csv", methods=("GET", "POST"))
def handle_export():
    source, signal = request.values.get("signal", "jhu-csse:confirmed_incidence_num").split(":")
    source_signal_sets = [SourceSignalSet(source, [signal])]
    daily_signals, weekly_signals = count_signal_time_types(source_signal_sets)
    source_signal_sets, alias_mapper = create_source_signal_alias_mapper(source_signal_sets)
    start_time_set = parse_day_or_week_arg("start_day", 202001 if weekly_signals > 0 else 20200401)
    start_day, is_day = start_time_set.time_values[0], start_time_set.is_day
    end_time_set = parse_day_or_week_arg("end_day", 202020 if weekly_signals > 0 else 20200901)
    end_day, is_end_day = end_time_set.time_values[0], end_time_set.is_day
    if is_day != is_end_day:
        raise ValidationFailedException("mixing weeks with day arguments")
    _verify_argument_time_type_matches(is_day, daily_signals, weekly_signals)

    geo_type = request.values.get("geo_type", "county")
    geo_values = request.values.get("geo_values", "*")

    if geo_values != "*":
        geo_values = geo_values.split(",")

    as_of, is_as_of_day = (parse_day_or_week_arg("as_of").time_values[0], parse_day_or_week_arg("as_of").is_day) if "as_of" in request.values else (None, is_day)
    if is_day != is_as_of_day:
        raise ValidationFailedException("mixing weeks with day arguments")

    # build query
    q = QueryBuilder(latest_table, "t")

    q.set_fields(["geo_value", "signal", "time_value", "issue", "lag", "value", "stderr", "sample_size", "geo_type", "source"], [], [])

    q.set_sort_order("time_value", "geo_value")
    q.apply_source_signal_filters("source", "signal", source_signal_sets)
    q.apply_time_filter("time_type", "time_value", TimeSet("day" if is_day else "week", [(start_day, end_day)]))
    q.apply_geo_filters("geo_type", "geo_value", [GeoSet(geo_type, True if geo_values == "*" else geo_values)])

    q.apply_as_of_filter(history_table, as_of)

    format_date = time_value_to_iso if is_day else lambda x: time_value_to_week(x).cdcformat()
    # tag as_of in filename, if it was specified
    as_of_str = "-asof-{as_of}".format(as_of=format_date(as_of)) if as_of is not None else ""
    filename = "covidcast-{source}-{signal}-{start_day}-to-{end_day}{as_of}".format(source=source, signal=signal, start_day=format_date(start_day), end_day=format_date(end_day), as_of=as_of_str)
    p = CSVPrinter(filename)

    def parse_row(i, row):
        # '',geo_value,signal,{time_value,issue},lag,value,stderr,sample_size,geo_type,data_source
        return {
            "": i,
            "geo_value": row["geo_value"],
            "signal": row["signal"],
            "time_value": time_value_to_iso(row["time_value"]) if is_day else row["time_value"],
            "issue": time_value_to_iso(row["issue"]) if is_day else row["issue"],
            "lag": row["lag"],
            "value": row["value"],
            "stderr": row["stderr"],
            "sample_size": row["sample_size"],
            "geo_type": row["geo_type"],
            "data_source": alias_mapper(row["source"], row["signal"]) if alias_mapper else row["source"],
        }

    def gen(first_row, rows):
        yield parse_row(0, first_row)
        for i, row in enumerate(rows):
            yield parse_row(i + 1, row)

    # execute query
    try:
        r = run_query(p, (str(q), q.params))
    except Exception as e:
        raise DatabaseErrorException(str(e))

    # special case for no data to be compatible with the CSV server
    first_row = next(r, None)
    if not first_row:
        return "No matching data found for signal {source}:{signal} " "at {geo} level from {start_day} to {end_day}, as of {as_of}.".format(
            source=source, signal=signal, geo=geo_type, start_day=format_date(start_day), end_day=format_date(end_day), as_of=(date.today().isoformat() if as_of is None else format_date(as_of))
        )

    # now use a generator for sending the rows and execute all the other queries
    return p(gen(first_row, r))


@bp.route("/backfill", methods=("GET", "POST"))
def handle_backfill():
    """
    example query: http://localhost:5000/covidcast/backfill?signal=fb-survey:smoothed_cli&time=day:20200101-20220101&geo=state:ny&anchor_lag=60
    """
    require_all(request, "geo", "time", "signal")
    source_signal_set = parse_single_source_signal_arg("signal")
    daily_signals, weekly_signals = count_signal_time_types([source_signal_set])
    source_signal_sets, _ = create_source_signal_alias_mapper([source_signal_set])
    # don't need the alias mapper since we don't return the source

    time_set = parse_single_time_arg("time")
    is_day = time_set.is_day
    _verify_argument_time_type_matches(is_day, daily_signals, weekly_signals)

    geo_set = parse_single_geo_arg("geo")
    reference_anchor_lag = extract_integer("anchor_lag")  # in days or weeks
    if reference_anchor_lag is None:
        reference_anchor_lag = 60

    # build query
    q = QueryBuilder(history_table, "t")

    fields_string = []
    fields_int = ["time_value", "issue"]
    fields_float = ["value", "sample_size"]
    # sort by time value and issue asc
    q.set_sort_order("time_value", "issue")
    q.set_fields(fields_string, fields_int, fields_float, ["is_latest_issue"])

    q.apply_source_signal_filters("source", "signal", source_signal_sets)
    q.apply_geo_filters("geo_type", "geo_value", [geo_set])
    q.apply_time_filter("time_type", "time_value", time_set)

    p = create_printer(request.values.get("format"))

    def find_anchor_row(rows: List[Dict[str, Any]], issue: int) -> Optional[Dict[str, Any]]:
        # assume sorted by issue asc
        # find the row that is <= target issue
        i = bisect_right([r["issue"] for r in rows], issue)
        if i:
            return rows[i - 1]
        return None

    def gen(rows):
        # stream per time_value
        for time_value, group in groupby((parse_row(row, fields_string, fields_int, fields_float) for row in rows), lambda row: row["time_value"]):
            # compute data per time value
            issues: List[Dict[str, Any]] = [r for r in group]
            shifted_time_value = shift_day_value(time_value, reference_anchor_lag) if is_day else shift_week_value(time_value, reference_anchor_lag)
            anchor_row = find_anchor_row(issues, shifted_time_value)

            for i, row in enumerate(issues):
                if i > 0:
                    prev_row = issues[i - 1]
                    row["value_rel_change"] = compute_trend_value(row["value"] or 0, prev_row["value"] or 0, 0)
                    if row["sample_size"] is not None:
                        row["sample_size_rel_change"] = compute_trend_value(row["sample_size"] or 0, prev_row["sample_size"] or 0, 0)
                if anchor_row and anchor_row["value"] is not None:
                    row["is_anchor"] = row == anchor_row
                    row["value_completeness"] = (row["value"] or 0) / anchor_row["value"] if anchor_row["value"] else 1
                    if row["sample_size"] is not None:
                        row["sample_size_completeness"] = row["sample_size"] / anchor_row["sample_size"] if anchor_row["sample_size"] else 1
                yield row

    # execute first query
    try:
        r = run_query(p, (q.query, q.params))
    except Exception as e:
        raise DatabaseErrorException(str(e))

    # now use a generator for sending the rows and execute all the other queries
    return p(filter_fields(gen(r)))


@bp.route("/meta", methods=("GET", "POST"))
def handle_meta():
    """
    similar to /covidcast_meta but in a structured optimized JSON form for the app
    """

    filter_signal = parse_source_signal_arg("signal")
    flags = ",".join(request.values.getlist("flags")).split(",")
    filter_smoothed: Optional[bool] = None
    filter_weighted: Optional[bool] = None
    filter_cumulative: Optional[bool] = None
    filter_active: Optional[bool] = None
    filter_time_type: Optional[TimeType] = None

    if "smoothed" in flags:
        filter_smoothed = True
    elif "not_smoothed" in flags:
        filter_smoothed = False
    if "weighted" in flags:
        filter_weighted = True
    elif "not_weighted" in flags:
        filter_weighted = False
    if "cumulative" in flags:
        filter_cumulative = True
    elif "not_cumulative" in flags:
        filter_cumulative = False
    if "active" in flags:
        filter_active = True
    elif "inactive" in flags:
        filter_active = False
    if "day" in flags:
        filter_active = TimeType.day
    elif "week" in flags:
        filter_active = TimeType.week

    row = db.execute(text("SELECT epidata FROM covidcast_meta_cache LIMIT 1")).fetchone()

    data = loads(row["epidata"]) if row and row["epidata"] else []

    by_signal: Dict[Tuple[str, str], List[Dict[str, Any]]] = {}
    for row in data:
        entry = by_signal.setdefault((row["data_source"], row["signal"]), [])
        entry.append(row)

    sources: List[Dict[str, Any]] = []
    for source in data_sources:
        meta_signals: List[Dict[str, Any]] = []

        for signal in source.signals:
            if filter_active is not None and signal.active != filter_active:
                continue
            if filter_signal and all((not s.matches(signal.source, signal.signal) for s in filter_signal)):
                continue
            if filter_smoothed is not None and signal.is_smoothed != filter_smoothed:
                continue
            if filter_weighted is not None and signal.is_weighted != filter_weighted:
                continue
            if filter_cumulative is not None and signal.is_cumulative != filter_cumulative:
                continue
            if filter_time_type is not None and signal.time_type != filter_time_type:
                continue
            meta_data = by_signal.get((source.db_source, signal.signal))
            if not meta_data:
                continue
            row = meta_data[0]
            entry = CovidcastMetaEntry(signal, row["min_time"], row["max_time"], row["max_issue"])
            for row in meta_data:
                entry.intergrate(row)
            meta_signals.append(entry.asdict())

        if not meta_signals:  # none found or no signals
            continue

        s = source.asdict()
        s["signals"] = meta_signals
        sources.append(s)

    return jsonify(sources)


@bp.route("/coverage", methods=("GET", "POST"))
def handle_coverage():
    """
    similar to /signal_dashboard_coverage for a specific signal returns the coverage (number of locations for a given geo_type)
    """

    source_signal_sets = parse_source_signal_sets()
    daily_signals, weekly_signals = count_signal_time_types(source_signal_sets)
    source_signal_sets, alias_mapper = create_source_signal_alias_mapper(source_signal_sets)

    geo_type = request.values.get("geo_type", "county")
    if "window" in request.values:
        time_window = parse_day_or_week_range_arg("window")
        is_day = time_window.is_day
    else:
        now_time = extract_date("latest")
        last = extract_integer("days")
        last_weeks = extract_integer("weeks")
        # week if latest is week like or weeks are given otherwise we don't know and guess days
        if (now_time is not None and not guess_time_value_is_day(now_time)) or last_weeks is not None or weekly_signals > 0:
            # week
            if last_weeks is None:
                last_weeks = last or 30
            is_day = False
            now_week = Week.thisweek() if now_time is None else time_value_to_week(now_time)
            time_window = TimeSet("week", [(week_to_time_value(now_week - last_weeks), week_to_time_value(now_week))])
        else:
            is_day = True
            if last is None:
                last = 30
            now = date.today() if now_time is None else time_value_to_day(now_time)
            time_window = TimeSet("day", [(day_to_time_value(now - timedelta(days=last)), day_to_time_value(now))])
    _verify_argument_time_type_matches(is_day, daily_signals, weekly_signals)

    q = QueryBuilder(latest_table, "c")
    fields_string = ["source", "signal"]
    fields_int = ["time_value"]

    q.set_fields(fields_string, fields_int)

    # manually append the count column because of grouping
    fields_int.append("count")
    q.fields.append(f"count({q.alias}.geo_value) as count")

    if geo_type == "only-county":
        q.where(geo_type="county")
        q.conditions.append('geo_value not like "%000"')
    else:
        q.where(geo_type=geo_type)
    q.apply_source_signal_filters("source", "signal", source_signal_sets)
    q.apply_time_filter("time_type", "time_value", time_window)
    q.group_by = "c.source, c.signal, c.time_value"
    q.set_sort_order("source", "signal", "time_value")

    def transform_row(row, proxy):
        if not alias_mapper or "source" not in row:
            return row
        row["source"] = alias_mapper(row["source"], proxy["signal"])
        return row

    return execute_query(q.query, q.params, fields_string, fields_int, [], transform=transform_row)


@bp.route("/anomalies", methods=("GET", "POST"))
def handle_anomalies():
    """
    proxy to the excel sheet about data anomalies
    """

    df = read_csv(
        "https://docs.google.com/spreadsheets/d/e/2PACX-1vToGcf9x5PNJg-eSrxadoR5b-LM2Cqs9UML97587OGrIX0LiQDcU1HL-L2AA8o5avbU7yod106ih0_n/pub?gid=0&single=true&output=csv", skip_blank_lines=True
    )
    df = df[df["source"].notnull() & df["published"]]
    return print_pandas(df)<|MERGE_RESOLUTION|>--- conflicted
+++ resolved
@@ -43,76 +43,6 @@
 latest_table = "epimetric_latest_v"
 history_table = "epimetric_full_v"
 
-<<<<<<< HEAD
-
-def parse_source_signal_pairs() -> List[SourceSignalPair]:
-    ds = request.values.get("data_source")
-    if ds:
-        # old version
-        require_any("signal", "signals")
-        signals = extract_strings(("signals", "signal"))
-        return [SourceSignalPair(ds, signals)]
-
-    if ":" not in request.values.get("signal", ""):
-        raise ValidationFailedException("missing parameter: signal or (data_source and signal[s])")
-
-    return parse_source_signal_arg()
-
-
-def parse_geo_pairs() -> List[GeoPair]:
-    geo_type = request.values.get("geo_type")
-    if geo_type:
-        # old version
-        require_any("geo_value", "geo_values", empty=True)
-        geo_values = extract_strings(("geo_values", "geo_value"))
-        if len(geo_values) == 1 and geo_values[0] == "*":
-            return [GeoPair(geo_type, True)]
-        return [GeoPair(geo_type, geo_values)]
-
-    if ":" not in request.values.get("geo", ""):
-        raise ValidationFailedException("missing parameter: geo or (geo_type and geo_value[s])")
-
-    return parse_geo_arg()
-
-
-def parse_time_pairs() -> TimePair:
-    time_type = request.values.get("time_type")
-    if time_type:
-        # old version
-        require_all("time_type", "time_values")
-        time_values = extract_dates("time_values")
-        return TimePair(time_type, time_values)
-
-    if ":" not in request.values.get("time", ""):
-        raise ValidationFailedException("missing parameter: time or (time_type and time_values)")
-
-    return parse_time_arg()
-
-
-def _handle_lag_issues_as_of(q: QueryBuilder, issues: Optional[TimeValues] = None, lag: Optional[int] = None, as_of: Optional[int] = None):
-    if issues:
-        q.retable(history_table)
-        q.where_integers("issue", issues)
-    elif lag is not None:
-        q.retable(history_table)
-        # history_table has full spectrum of lag values to search from whereas the latest_table does not
-        q.where(lag=lag)
-    elif as_of is not None:
-        # fetch the most recent issue as of a certain date (not to be confused w/ plain-old "most recent issue"
-        q.retable(history_table)
-        sub_condition_asof = "(issue <= :as_of)"
-        q.params["as_of"] = as_of
-        sub_fields = "max(issue) max_issue, time_type, time_value, `source`, `signal`, geo_type, geo_value"
-        sub_group = "time_type, time_value, `source`, `signal`, geo_type, geo_value"
-        sub_condition = f"x.max_issue = {q.alias}.issue AND x.time_type = {q.alias}.time_type AND x.time_value = {q.alias}.time_value AND x.source = {q.alias}.source AND x.signal = {q.alias}.signal AND x.geo_type = {q.alias}.geo_type AND x.geo_value = {q.alias}.geo_value"
-        q.subquery = f"JOIN (SELECT {sub_fields} FROM {q.table} WHERE {q.conditions_clause} AND {sub_condition_asof} GROUP BY {sub_group}) x ON {sub_condition}"
-    else:
-        # else we are using the (standard/default) `latest_table`, to fetch the most recent issue quickly
-        pass
-
-
-=======
->>>>>>> 510e31f5
 @bp.route("/", methods=("GET", "POST"))
 def handle():
     source_signal_sets = parse_source_signal_sets()
