from typing import List, Iterable, Dict, Any
from itertools import groupby
from flask import Blueprint, request

<<<<<<< HEAD
from .._exceptions import ValidationFailedException, DatabaseErrorException
=======
from .._common import is_compatibility_mode
from .._exceptions import ValidationFailedException
>>>>>>> 26641958
from .._params import (
    GeoPair,
    SourceSignalPair,
    TimePair,
    parse_geo_arg,
    parse_source_signal_arg,
    parse_time_arg,
    parse_day_arg,
    parse_day_range_arg,
)
from .._query import QueryBuilder, execute_query, filter_integers, filter_strings, run_query, parse_row
from .._printer import create_printer
from .._validate import (
    extract_date,
    extract_dates,
    extract_integer,
    extract_strings,
    require_all,
    require_any,
)
from .covidcast_utils import compute_trend, shift_time_value

# first argument is the endpoint name
bp = Blueprint("covidcast", __name__)
alias = None


def parse_source_signal_pairs() -> List[SourceSignalPair]:
    ds = request.values.get("data_source")
    if ds:
        # old version
        require_any("signal", "signals")
        signals = extract_strings(("signals", "signal"))
        return [SourceSignalPair(ds, signals)]

    if ":" not in request.values.get("signal", ""):
        raise ValidationFailedException("missing parameter: signal or (data_source and signal[s])")

    return parse_source_signal_arg()


def parse_geo_pairs() -> List[GeoPair]:
    geo_type = request.values.get("geo_type")
    if geo_type:
        # old version
        require_any("geo_value", "geo_values", empty=True)
        geo_values = extract_strings(("geo_values", "geo_value"))
        if len(geo_values) == 1 and geo_values[0] == "*":
            return [GeoPair(geo_type, True)]
        return [GeoPair(geo_type, geo_values)]

    if ":" not in request.values.get("geo", ""):
        raise ValidationFailedException("missing parameter: geo or (geo_type and geo_value[s])")

    return parse_geo_arg()


def parse_time_pairs() -> List[TimePair]:
    time_type = request.values.get("time_type")
    if time_type:
        # old version
        require_all("time_type", "time_values")
        time_values = extract_dates("time_values")
        return [TimePair(time_type, time_values)]

    if ":" not in request.values.get("time", ""):
        raise ValidationFailedException("missing parameter: time or (time_type and time_values)")

    return parse_time_arg()


@bp.route("/", methods=("GET", "POST"))
def handle():
    source_signal_pairs = parse_source_signal_pairs()
    time_pairs = parse_time_pairs()
    geo_pairs = parse_geo_pairs()

    as_of = extract_date("as_of")
    issues = extract_dates("issues")
    lag = extract_integer("lag")

    # build query
    q = QueryBuilder("covidcast", "t")

    fields_string = ["geo_value", "signal"]
    fields_int = ["time_value", "direction", "issue", "lag"]
    fields_float = ["value", "stderr", "sample_size"]
    if is_compatibility_mode():
        q.set_order("signal", "time_value", "geo_value", "issue")
    else:
        # transfer also the new detail columns
        fields_string.extend(["source", "geo_type", "time_type"])
        q.set_order("source", "signal", "time_type", "time_value", "geo_type", "geo_value", "issue")
    q.set_fields(fields_string, fields_int, fields_float)

    # basic query info
    # data type of each field
    # build the source, signal, time, and location (type and id) filters

    q.where_source_signal_pairs("source", "signal", source_signal_pairs)
    q.where_geo_pairs("geo_type", "geo_value", geo_pairs)
    q.where_time_pairs("time_type", "time_value", time_pairs)

    subquery = ""
    if issues:
        q.where_integers("issue", issues)
    elif lag:
        q.where(lag=lag)
    elif as_of:
        # fetch most recent issues with as of
        sub_condition_asof = "(issue <= :as_of)"
        q.params["as_of"] = as_of
        sub_fields = "max(issue) max_issue, time_type, time_value, `source`, `signal`, geo_type, geo_value"
        sub_group = "time_type, time_value, `source`, `signal`, geo_type, geo_value"
        sub_condition = f"x.max_issue = {q.alias}.issue AND x.time_type = {q.alias}.time_type AND x.time_value = {q.alias}.time_value AND x.source = {q.alias}.source AND x.signal = {q.alias}.signal AND x.geo_type = {q.alias}.geo_type AND x.geo_value = {q.alias}.geo_value"
        q.subquery = f"JOIN (SELECT {sub_fields} FROM {q.table} WHERE {q.conditions_clause} AND {sub_condition_asof} GROUP BY {sub_group}) x ON {sub_condition}"
        # condition_version = "TRUE"
    else:
        # fetch most recent issue fast
        q.conditions.append(f"({q.alias}.is_latest_issue IS TRUE)")

    # send query
    return execute_query(str(q), q.params, fields_string, fields_int, fields_float)


@bp.route("/trend", methods=("GET", "POST"))
def handle_trend():
    require_all("date", "window")
    source_signal_pairs = parse_source_signal_pairs()
    geo_pairs = parse_geo_pairs()

    time_value = parse_day_arg("date")
    time_window = parse_day_range_arg("window")
    basis_time_value = extract_date("basis") or shift_time_value(time_value, -7)

    # build query
    q = QueryBuilder("covidcast", "t")

    fields_string = ["geo_type", "geo_value", "source", "signal"]
    fields_int = ["time_value"]
    fields_float = ["value"]
    q.set_fields(fields_string, fields_int, fields_float)
    q.set_order("geo_type", "geo_value", "source", "signal", "time_value")

    q.where_source_signal_pairs("source", "signal", source_signal_pairs)
    q.where_geo_pairs("geo_type", "geo_value", geo_pairs)
    q.where_time_pairs("time_type", "time_value", [TimePair("day", [time_window])])

    # fetch most recent issue fast
    q.conditions.append(f"({q.alias}.is_latest_issue IS TRUE)")

    p = create_printer()

    def gen(rows):
        for key, group in groupby((parse_row(row, fields_string, fields_int, fields_float) for row in rows), lambda row: (row["geo_type"], row["geo_value"], row["source"], row["signal"])):
            trend = compute_trend(key[0], key[1], key[2], key[3], time_value, basis_time_value, ((row["time_value"], row["value"]) for row in group))
            yield trend.asdict()

    # execute first query
    try:
        r = run_query(p, (str(q), q.params))
    except Exception as e:
        raise DatabaseErrorException(str(e))

    # now use a generator for sending the rows and execute all the other queries
    return p(gen(r))<|MERGE_RESOLUTION|>--- conflicted
+++ resolved
@@ -2,12 +2,8 @@
 from itertools import groupby
 from flask import Blueprint, request
 
-<<<<<<< HEAD
-from .._exceptions import ValidationFailedException, DatabaseErrorException
-=======
 from .._common import is_compatibility_mode
 from .._exceptions import ValidationFailedException
->>>>>>> 26641958
 from .._params import (
     GeoPair,
     SourceSignalPair,
