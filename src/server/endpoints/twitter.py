from flask import Blueprint, request

<<<<<<< HEAD
from .._config import NATION_REGION, REGION_TO_STATE
from .._query import execute_queries, filter_dates, filter_integers, filter_strings
from .._validate import (
    extract_integers,
    extract_strings,
=======
from .._config import AUTH, NATION_REGION, REGION_TO_STATE
from .._params import (
    extract_integers,
    extract_strings,
)
from .._query import execute_queries, filter_dates, filter_integers, filter_strings
from .._validate import (
    check_auth_token,
>>>>>>> 510e31f5
    require_all,
    require_any,
)
from .._security import require_role

# first argument is the endpoint name
bp = Blueprint("twitter", __name__)
alias = None


@bp.route("/", methods=("GET", "POST"))
@require_role("twitter")
def handle():
<<<<<<< HEAD
    require_all("locations")
    require_any("dates", "epiweeks")
=======
    check_auth_token(request, AUTH["twitter"])
    require_all(request, "locations")
    require_any(request, "dates", "epiweeks")
>>>>>>> 510e31f5

    locations = extract_strings("locations")
    if "dates" in request.values:
        resolution = "daily"
        dates = extract_integers("dates")
    else:
        resolution = "weekly"
        dates = extract_integers("epiweeks")

    # build query
    table = "`twitter` t"
    params = dict()

    fields_string = ["location"]
    fields_int = ["num", "total"]
    fields_float = ["percent"]

    if resolution == "daily":
        date_field = "t.`date`"
        date_name = "date"
        condition_date = filter_dates(date_field, dates, "date", params)
        fields_string.append(date_name)
    else:
        date_field = "yearweek(t.`date`, 6)"
        date_name = "epiweek"
        condition_date = filter_integers(date_field, dates, "epiweek", params)
        fields_int.append(date_name)

    fields = f"{date_field} `{date_name}`, sum(t.`num`) `num`, sum(t.`total`) `total`, round(100 * sum(t.`num`) / sum(t.`total`), 8) `percent`"

    # for consistency (some rows have low `total`, or `num` > `total`), filter out 2% of rows with highest `percent`
    condition_filter = "t.`num` / t.`total` <= 0.019"

    # split locations into national/regional/state
    regions = []
    states = []
    for location in locations:
        location = location.lower()
        if location == NATION_REGION or location in REGION_TO_STATE:
            regions.append(location)
        else:
            states.append(location)

    queries = []
    # query each region type individually (the data is stored by state, so getting regional data requires some extra processing)
    for region in regions:
        assert region == NATION_REGION or region in REGION_TO_STATE
        # escape region not needed since only certain valid strings
        region_params = params.copy()
        if region == NATION_REGION:
            # final query for U.S. National
            query = f"SELECT {fields}, '{region}' `location` FROM {table} WHERE ({condition_filter}) AND ({condition_date}) GROUP BY {date_field} ORDER BY {date_field} ASC"
        else:
            # build the location filter
            condition_location = "`state` IN :region_states"
            region_params["region_states"] = REGION_TO_STATE[region]
            # final query for HHS Regions
            query = f"SELECT {fields}, '{region}' `location` FROM {table} WHERE ({condition_filter}) AND ({condition_date}) AND ({condition_location}) GROUP BY {date_field} ORDER BY {date_field} ASC"

        queries.append((query, region_params))

    # query all states together
    if states:
        # build the location filter
        state_params = params.copy()
        condition_location = filter_strings("t.`state`", states, "state", state_params)
        # final query for states
        query = f"SELECT {fields}, t.`state` `location` FROM {table} WHERE ({condition_filter}) AND ({condition_date}) AND ({condition_location}) GROUP BY {date_field}, t.`state` ORDER BY {date_field} ASC, t.`state` ASC"
        # append query results to the epidata array
        queries.append((query, state_params))

    # send query
    return execute_queries(queries, fields_string, fields_int, fields_float)<|MERGE_RESOLUTION|>--- conflicted
+++ resolved
@@ -1,21 +1,12 @@
 from flask import Blueprint, request
 
-<<<<<<< HEAD
 from .._config import NATION_REGION, REGION_TO_STATE
-from .._query import execute_queries, filter_dates, filter_integers, filter_strings
-from .._validate import (
-    extract_integers,
-    extract_strings,
-=======
-from .._config import AUTH, NATION_REGION, REGION_TO_STATE
 from .._params import (
     extract_integers,
     extract_strings,
 )
 from .._query import execute_queries, filter_dates, filter_integers, filter_strings
 from .._validate import (
-    check_auth_token,
->>>>>>> 510e31f5
     require_all,
     require_any,
 )
@@ -29,14 +20,8 @@
 @bp.route("/", methods=("GET", "POST"))
 @require_role("twitter")
 def handle():
-<<<<<<< HEAD
-    require_all("locations")
-    require_any("dates", "epiweeks")
-=======
-    check_auth_token(request, AUTH["twitter"])
     require_all(request, "locations")
     require_any(request, "dates", "epiweeks")
->>>>>>> 510e31f5
 
     locations = extract_strings("locations")
     if "dates" in request.values:
