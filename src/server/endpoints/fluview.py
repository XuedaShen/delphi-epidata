from typing import Any, Dict, List, Tuple

from flask import Blueprint, request

<<<<<<< HEAD
from .._security import current_user

from .._query import execute_queries, filter_integers, filter_strings
from .._validate import (
=======
from .._config import AUTH
from .._params import (
>>>>>>> 510e31f5
    extract_integer,
    extract_integers,
    extract_strings,
)
from .._query import execute_queries, filter_integers, filter_strings
from .._validate import (
    check_auth_token,
    require_all,
)

# first argument is the endpoint name
bp = Blueprint("fluview", __name__)
alias = None


@bp.route("/", methods=("GET", "POST"))
def handle():
<<<<<<< HEAD
    authorized = current_user.has_role("fluview")
=======
    authorized = check_auth_token(request, AUTH["fluview"], optional=True)
>>>>>>> 510e31f5

    require_all(request, "epiweeks", "regions")

    epiweeks = extract_integers("epiweeks")
    regions = extract_strings("regions")
    issues = extract_integers("issues")
    lag = extract_integer("lag")

    # basic query info
    table = "`fluview` fv"
    fields = "fv.`release_date`, fv.`issue`, fv.`epiweek`, fv.`region`, fv.`lag`, fv.`num_ili`, fv.`num_patients`, fv.`num_providers`, fv.`wili`, fv.`ili`, fv.`num_age_0`, fv.`num_age_1`, fv.`num_age_2`, fv.`num_age_3`, fv.`num_age_4`, fv.`num_age_5`"

    queries: List[Tuple[str, Dict[str, Any]]] = []

    def get_fluview_by_table(table: str, fields: str, regions: List[str]):
        # a helper function to query `fluview` and `fluview_imputed` individually
        # parameters
        # basic query info
        order = "fv.`epiweek` ASC, fv.`region` ASC, fv.`issue` ASC"
        params: Dict[str, Any] = dict()
        # build the epiweek filter
        condition_epiweek = filter_integers("fv.`epiweek`", epiweeks, "epiweek", params)
        # build the region filter
        condition_region = filter_strings("fv.`region`", regions, "region", params)
        if issues:
            # build the issue filter
            condition_issue = filter_integers("fv.`issue`", issues, "issues", params)
            # final query using specific issues
            query = f"SELECT {fields} FROM {table} WHERE ({condition_epiweek}) AND ({condition_region}) AND ({condition_issue}) ORDER BY {order}"
        elif lag is not None:
            # build the lag filter
            condition_lag = "(fv.`lag` = :lag)"
            params["lag"] = lag
            # final query using lagged issues
            query = f"SELECT {fields} FROM {table} WHERE ({condition_epiweek}) AND ({condition_region}) AND ({condition_lag}) ORDER BY {order}"
        else:
            # final query using most recent issues
            subquery = f"(SELECT max(`issue`) `max_issue`, `epiweek`, `region` FROM {table} WHERE ({condition_epiweek}) AND ({condition_region}) GROUP BY `epiweek`, `region`) x"
            condition = "x.`max_issue` = fv.`issue` AND x.`epiweek` = fv.`epiweek` AND x.`region` = fv.`region`"
            query = f"SELECT {fields} FROM {table} JOIN {subquery} ON {condition} ORDER BY {order}"

        return query, params

    queries.append(get_fluview_by_table(table, fields, regions))
    if not authorized:
        # Make a special exception for New York. It is a (weighted) sum of two
        # constituent locations -- "ny_minus_jfk" and "jfk" -- both of which are
        # publicly available.
        if "ny" in {r.lower() for r in regions}:
            regions = ["ny"]
            authorized = True

    if authorized:
        # private data (no release date, no age groups, and wili is equal to ili)
        table = "`fluview_imputed` fv"
        fields = "NULL `release_date`, fv.`issue`, fv.`epiweek`, fv.`region`, fv.`lag`, fv.`num_ili`, fv.`num_patients`, fv.`num_providers`, fv.`ili` `wili`, fv.`ili`, NULL `num_age_0`, NULL `num_age_1`, NULL `num_age_2`, NULL `num_age_3`, NULL `num_age_4`, NULL `num_age_5`"
        queries.append(get_fluview_by_table(table, fields, regions))

    fields_string = ["release_date", "region"]
    fields_int = [
        "issue",
        "epiweek",
        "lag",
        "num_ili",
        "num_patients",
        "num_providers",
        "num_age_0",
        "num_age_1",
        "num_age_2",
        "num_age_3",
        "num_age_4",
        "num_age_5",
    ]
    fields_float = ["wili", "ili"]

    # send query
    return execute_queries(queries, fields_string, fields_int, fields_float)<|MERGE_RESOLUTION|>--- conflicted
+++ resolved
@@ -2,22 +2,14 @@
 
 from flask import Blueprint, request
 
-<<<<<<< HEAD
 from .._security import current_user
-
-from .._query import execute_queries, filter_integers, filter_strings
-from .._validate import (
-=======
-from .._config import AUTH
 from .._params import (
->>>>>>> 510e31f5
     extract_integer,
     extract_integers,
     extract_strings,
 )
 from .._query import execute_queries, filter_integers, filter_strings
 from .._validate import (
-    check_auth_token,
     require_all,
 )
 
@@ -28,11 +20,7 @@
 
 @bp.route("/", methods=("GET", "POST"))
 def handle():
-<<<<<<< HEAD
     authorized = current_user.has_role("fluview")
-=======
-    authorized = check_auth_token(request, AUTH["fluview"], optional=True)
->>>>>>> 510e31f5
 
     require_all(request, "epiweeks", "regions")
 
