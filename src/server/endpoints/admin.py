--- conflicted
+++ resolved
@@ -1,11 +1,4 @@
-<<<<<<< HEAD
 from datetime import timedelta
-=======
-import json
-from pathlib import Path
-import socket
-from typing import Dict, List, Set
->>>>>>> 7463dc4d
 
 from flask import session, request, redirect, url_for, render_template
 import flask_login
@@ -13,13 +6,8 @@
 from flask_admin.contrib.sqla import ModelView
 from werkzeug.exceptions import Unauthorized
 
-<<<<<<< HEAD
 from .._common import app, db
 from .._config import ADMIN_PASSWORD
-=======
-from .._common import db, log_info_with_request
-from .._config import ADMIN_PASSWORD, API_KEY_REGISTRATION_FORM_LINK, API_KEY_REMOVAL_REQUEST_LINK, REGISTER_WEBHOOK_TOKEN
->>>>>>> 7463dc4d
 from .._db import WriteSession
 from .._security import resolve_auth_token
 from ..admin.models import User, UserRole
@@ -137,7 +125,6 @@
     page_size = 10
 
 
-<<<<<<< HEAD
 class LogoutView(BaseView):
     @expose("/")
     @flask_login.login_required
@@ -163,43 +150,4 @@
     Remove the session after each request.
     That is used to protect from dirty read.
     """
-    admin_session.close()
-=======
-    user_api_key = body["user_api_key"]
-    user_email = body["user_email"]
-    with WriteSession() as session:
-        if User.find_user(user_email=user_email, api_key=user_api_key, session=session):
-            return make_response(
-                "User with email and/or API Key already exists, use different parameters or contact us for help",
-                409,
-            )
-        User.create_user(api_key=user_api_key, email=user_email, session=session)
-    return make_response(f"Successfully registered API key '{user_api_key}'", 200)
-
-
-@bp.route("/diagnostics", methods=["GET", "PUT", "POST", "DELETE"])
-def diags():
-    # allows us to get useful diagnostic information written into server logs,
-    # such as a full current "X-Forwarded-For" path as inserted into headers by intermediate proxies...
-    # (but only when initiated purposefully by us to keep junk out of the logs)
-    _require_admin()
-
-    try:
-        serving_host = socket.gethostbyname_ex(socket.gethostname())
-    except e:
-        serving_host = e
-
-    try:
-        db_host = db.execute('SELECT @@hostname AS hn').fetchone()['hn']
-    except e:
-        db_host = e
-
-    log_info_with_request("diagnostics", headers=request.headers, serving_host=serving_host, database_host=db_host)
-
-    response_data = {
-        'request_path': request.headers.get('X-Forwarded-For', 'idfk'),
-        'serving_host': serving_host,
-        'database_host': db_host,
-    }
-    return make_response(json.dumps(response_data), 200, {'content-type': 'text/plain'})
->>>>>>> 7463dc4d
+    admin_session.close()