from flask import Blueprint, request

<<<<<<< HEAD
from .._query import execute_query, QueryBuilder
from .._validate import extract_integers, extract_strings, require_all
from .._security import require_role
=======
from .._config import AUTH
from .._params import extract_integers, extract_strings
from .._query import execute_query, QueryBuilder
from .._validate import check_auth_token, require_all
>>>>>>> 510e31f5

# first argument is the endpoint name
bp = Blueprint("dengue_sensors", __name__)
alias = None


@bp.route("/", methods=("GET", "POST"))
@require_role("sensors")
def handle():
<<<<<<< HEAD
    require_all("names", "locations", "epiweeks")
=======
    check_auth_token(request, AUTH["sensors"])
    require_all(request, "names", "locations", "epiweeks")
>>>>>>> 510e31f5

    names = extract_strings("names")
    locations = extract_strings("locations")
    epiweeks = extract_integers("epiweeks")

    # build query
    q = QueryBuilder("dengue_sensors", "s")

    fields_string = ["name", "location"]
    fields_int = ["epiweek"]
    fields_float = ["value"]
    q.set_fields(fields_string, fields_int, fields_float)
<<<<<<< HEAD

    q.set_order('epiweek', 'name', 'location')

=======
    
    q.set_sort_order('epiweek', 'name', 'location')
    
>>>>>>> 510e31f5
    q.where_strings('name', names)
    q.where_strings('location', locations)
    q.where_integers('epiweek', epiweeks)

    # send query
    return execute_query(str(q), q.params, fields_string, fields_int, fields_float)<|MERGE_RESOLUTION|>--- conflicted
+++ resolved
@@ -1,15 +1,9 @@
-from flask import Blueprint, request
+from flask import Blueprint
 
-<<<<<<< HEAD
-from .._query import execute_query, QueryBuilder
-from .._validate import extract_integers, extract_strings, require_all
-from .._security import require_role
-=======
-from .._config import AUTH
 from .._params import extract_integers, extract_strings
 from .._query import execute_query, QueryBuilder
-from .._validate import check_auth_token, require_all
->>>>>>> 510e31f5
+from .._validate import require_all
+from .._security import require_role
 
 # first argument is the endpoint name
 bp = Blueprint("dengue_sensors", __name__)
@@ -19,12 +13,7 @@
 @bp.route("/", methods=("GET", "POST"))
 @require_role("sensors")
 def handle():
-<<<<<<< HEAD
     require_all("names", "locations", "epiweeks")
-=======
-    check_auth_token(request, AUTH["sensors"])
-    require_all(request, "names", "locations", "epiweeks")
->>>>>>> 510e31f5
 
     names = extract_strings("names")
     locations = extract_strings("locations")
@@ -37,15 +26,9 @@
     fields_int = ["epiweek"]
     fields_float = ["value"]
     q.set_fields(fields_string, fields_int, fields_float)
-<<<<<<< HEAD
-
-    q.set_order('epiweek', 'name', 'location')
-
-=======
     
     q.set_sort_order('epiweek', 'name', 'location')
     
->>>>>>> 510e31f5
     q.where_strings('name', names)
     q.where_strings('location', locations)
     q.where_integers('epiweek', epiweeks)
