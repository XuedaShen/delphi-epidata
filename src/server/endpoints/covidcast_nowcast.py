--- conflicted
+++ resolved
@@ -4,14 +4,10 @@
     extract_date,
     extract_dates,
     extract_integer,
-<<<<<<< HEAD
-    extract_strings,
-=======
     extract_strings
 )
 from .._query import execute_query, filter_integers, filter_strings
 from .._validate import (
->>>>>>> 510e31f5
     require_all,
     require_any,
 )
