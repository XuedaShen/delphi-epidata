from flask import Blueprint, request

from .._printer import print_non_standard
from .._query import parse_result
from .._security import require_role

# first argument is the endpoint name
bp = Blueprint("meta_norostat", __name__)
alias = None


@bp.route("/", methods=("GET", "POST"))
@require_role("norostat")
def handle():
<<<<<<< HEAD
=======
    check_auth_token(request, AUTH["norostat"])

>>>>>>> 510e31f5
    # build query
    query = "SELECT DISTINCT `release_date` FROM `norostat_raw_datatable_version_list`"
    releases = parse_result(query, {}, ["release_date"])

    query = "SELECT DISTINCT `location` FROM `norostat_raw_datatable_location_pool`"
    locations = parse_result(query, {}, ["location"])

    data = {"releases": releases, "locations": locations}
    return print_non_standard(request.values.get("format"), data)<|MERGE_RESOLUTION|>--- conflicted
+++ resolved
@@ -12,11 +12,6 @@
 @bp.route("/", methods=("GET", "POST"))
 @require_role("norostat")
 def handle():
-<<<<<<< HEAD
-=======
-    check_auth_token(request, AUTH["norostat"])
-
->>>>>>> 510e31f5
     # build query
     query = "SELECT DISTINCT `release_date` FROM `norostat_raw_datatable_version_list`"
     releases = parse_result(query, {}, ["release_date"])
