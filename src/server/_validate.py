from typing import List, Optional, Sequence, Tuple, Union

from flask import request

from ._exceptions import UnAuthenticatedException, ValidationFailedException
from .utils import IntRange, TimeValues


def resolve_auth_token() -> Optional[str]:
    # auth request param
    if "auth" in request.values:
        return request.values["auth"]
    # user name password
    if request.authorization and request.authorization.username == "epidata":
        return request.authorization.password
    # bearer token authentication
    auth_header = request.headers.get("Authorization")
    if auth_header and auth_header.startswith("Bearer "):
        return auth_header[len("Bearer ") :]
    return None


def check_auth_token(token: str, optional=False) -> bool:
    value = resolve_auth_token()

    if value is None:
        if optional:
            return False
        else:
            raise ValidationFailedException(f"missing parameter: auth")

    valid_token = value == token
    if not valid_token and not optional:
        raise UnAuthenticatedException()
    return valid_token


def require_all(*values: str) -> bool:
    """
    returns true if all fields are present in the request otherwise raises an exception
    :returns bool
    """
    for value in values:
        if not request.values.get(value):
            raise ValidationFailedException(f"missing parameter: need [{', '.join(values)}]")
    return True


def require_any(*values: str, empty=False) -> bool:
    """
    returns true if any fields are present in the request otherwise raises an exception
    :returns bool
    """
    for value in values:
        if request.values.get(value) or (empty and value in request.values):
            return True
<<<<<<< HEAD
    raise ValidationFailedException(f"missing parameter: need one of [{', '.join(values)}]")


def _extract_value(key: Union[str, Sequence[str]]) -> Optional[str]:
    if isinstance(key, str):
        return request.values.get(key)
    for k in key:
        if k in request.values:
            return request.values[k]
    return None


def _extract_list_value(key: Union[str, Sequence[str]]) -> List[str]:
    if isinstance(key, str):
        return request.values.getlist(key)
    for k in key:
        if k in request.values:
            return request.values.getlist(k)
    return []


def extract_strings(key: Union[str, Sequence[str]]) -> Optional[List[str]]:
    s = _extract_list_value(key)
    if not s:
        # nothing to do
        return None
    # we can have multiple values
    return [v for vs in s for v in vs.split(",")]


def extract_integer(key: Union[str, Sequence[str]]) -> Optional[int]:
    s = _extract_value(key)
    if not s:
        # nothing to do
        return None
    try:
        return int(s)
    except ValueError:
        raise ValidationFailedException(f"{key}: not a number: {s}")


def extract_integers(key: Union[str, Sequence[str]]) -> Optional[List[IntRange]]:
    parts = extract_strings(key)
    if not parts:
        # nothing to do
        return None

    def _parse_range(part: str):
        if "-" not in part:
            return int(part)
        r = part.split("-", 2)
        first = int(r[0])
        last = int(r[1])
        if first == last:
            # the first and last numbers are the same, just treat it as a singe value
            return first
        elif last > first:
            # add the range as an array
            return (first, last)
        # the range is inverted, this is an error
        raise ValidationFailedException(f"{key}: the given range is inverted")

    try:
        values = [_parse_range(part) for part in parts]
        # check for invalid values
        return None if any(v is None for v in values) else values
    except ValueError as e:
        raise ValidationFailedException(f"{key}: not a number: {str(e)}")


def parse_date(s: str) -> int:
    # parses a given string in format YYYYMMDD or YYYY-MM-DD to a number in the form YYYYMMDD
    try:
        if s == "*":
            return s
        else:
            return int(s.replace("-", ""))
    except ValueError:
        raise ValidationFailedException(f"not a valid date: {s}")


def extract_date(key: Union[str, Sequence[str]]) -> Optional[int]:
    s = _extract_value(key)
    if not s:
        return None
    return parse_date(s)


def extract_dates(key: Union[str, Sequence[str]]) -> Optional[TimeValues]:
    parts = extract_strings(key)
    if not parts:
        return None
    values: TimeValues = []

    def push_range(first: str, last: str):
        first_d = parse_date(first)
        last_d = parse_date(last)
        if first_d == last_d:
            # the first and last numbers are the same, just treat it as a singe value
            return first_d
        if last_d > first_d:
            # add the range as an array
            return (first_d, last_d)
        # the range is inverted, this is an error
        raise ValidationFailedException(f"{key}: the given range is inverted")

    for part in parts:
        if "-" not in part and ":" not in part:
            # YYYYMMDD
            values.append(parse_date(part))
            continue
        if ":" in part:
            # YYYY-MM-DD:YYYY-MM-DD
            range_part = part.split(":", 2)
            r = push_range(range_part[0], range_part[1])
            if r is None:
                return None
            values.append(r)
            continue
        # YYYY-MM-DD or YYYYMMDD-YYYYMMDD
        # split on the dash
        range_part = part.split("-")
        if len(range_part) == 2:
            # YYYYMMDD-YYYYMMDD
            r = push_range(range_part[0], range_part[1])
            if r is None:
                return None
            values.append(r)
            continue
        # YYYY-MM-DD
        values.append(parse_date(part))
    # success, return the list
    return values
=======
    raise ValidationFailedException(f"missing parameter: need one of [{', '.join(values)}]")
>>>>>>> 7643299d
<|MERGE_RESOLUTION|>--- conflicted
+++ resolved
@@ -54,140 +54,4 @@
     for value in values:
         if request.values.get(value) or (empty and value in request.values):
             return True
-<<<<<<< HEAD
-    raise ValidationFailedException(f"missing parameter: need one of [{', '.join(values)}]")
-
-
-def _extract_value(key: Union[str, Sequence[str]]) -> Optional[str]:
-    if isinstance(key, str):
-        return request.values.get(key)
-    for k in key:
-        if k in request.values:
-            return request.values[k]
-    return None
-
-
-def _extract_list_value(key: Union[str, Sequence[str]]) -> List[str]:
-    if isinstance(key, str):
-        return request.values.getlist(key)
-    for k in key:
-        if k in request.values:
-            return request.values.getlist(k)
-    return []
-
-
-def extract_strings(key: Union[str, Sequence[str]]) -> Optional[List[str]]:
-    s = _extract_list_value(key)
-    if not s:
-        # nothing to do
-        return None
-    # we can have multiple values
-    return [v for vs in s for v in vs.split(",")]
-
-
-def extract_integer(key: Union[str, Sequence[str]]) -> Optional[int]:
-    s = _extract_value(key)
-    if not s:
-        # nothing to do
-        return None
-    try:
-        return int(s)
-    except ValueError:
-        raise ValidationFailedException(f"{key}: not a number: {s}")
-
-
-def extract_integers(key: Union[str, Sequence[str]]) -> Optional[List[IntRange]]:
-    parts = extract_strings(key)
-    if not parts:
-        # nothing to do
-        return None
-
-    def _parse_range(part: str):
-        if "-" not in part:
-            return int(part)
-        r = part.split("-", 2)
-        first = int(r[0])
-        last = int(r[1])
-        if first == last:
-            # the first and last numbers are the same, just treat it as a singe value
-            return first
-        elif last > first:
-            # add the range as an array
-            return (first, last)
-        # the range is inverted, this is an error
-        raise ValidationFailedException(f"{key}: the given range is inverted")
-
-    try:
-        values = [_parse_range(part) for part in parts]
-        # check for invalid values
-        return None if any(v is None for v in values) else values
-    except ValueError as e:
-        raise ValidationFailedException(f"{key}: not a number: {str(e)}")
-
-
-def parse_date(s: str) -> int:
-    # parses a given string in format YYYYMMDD or YYYY-MM-DD to a number in the form YYYYMMDD
-    try:
-        if s == "*":
-            return s
-        else:
-            return int(s.replace("-", ""))
-    except ValueError:
-        raise ValidationFailedException(f"not a valid date: {s}")
-
-
-def extract_date(key: Union[str, Sequence[str]]) -> Optional[int]:
-    s = _extract_value(key)
-    if not s:
-        return None
-    return parse_date(s)
-
-
-def extract_dates(key: Union[str, Sequence[str]]) -> Optional[TimeValues]:
-    parts = extract_strings(key)
-    if not parts:
-        return None
-    values: TimeValues = []
-
-    def push_range(first: str, last: str):
-        first_d = parse_date(first)
-        last_d = parse_date(last)
-        if first_d == last_d:
-            # the first and last numbers are the same, just treat it as a singe value
-            return first_d
-        if last_d > first_d:
-            # add the range as an array
-            return (first_d, last_d)
-        # the range is inverted, this is an error
-        raise ValidationFailedException(f"{key}: the given range is inverted")
-
-    for part in parts:
-        if "-" not in part and ":" not in part:
-            # YYYYMMDD
-            values.append(parse_date(part))
-            continue
-        if ":" in part:
-            # YYYY-MM-DD:YYYY-MM-DD
-            range_part = part.split(":", 2)
-            r = push_range(range_part[0], range_part[1])
-            if r is None:
-                return None
-            values.append(r)
-            continue
-        # YYYY-MM-DD or YYYYMMDD-YYYYMMDD
-        # split on the dash
-        range_part = part.split("-")
-        if len(range_part) == 2:
-            # YYYYMMDD-YYYYMMDD
-            r = push_range(range_part[0], range_part[1])
-            if r is None:
-                return None
-            values.append(r)
-            continue
-        # YYYY-MM-DD
-        values.append(parse_date(part))
-    # success, return the list
-    return values
-=======
-    raise ValidationFailedException(f"missing parameter: need one of [{', '.join(values)}]")
->>>>>>> 7643299d
+    raise ValidationFailedException(f"missing parameter: need one of [{', '.join(values)}]")