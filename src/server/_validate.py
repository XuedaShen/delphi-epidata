from typing import List, Optional, Sequence, Tuple, Union

from flask import request

<<<<<<< HEAD
from ._exceptions import ValidationFailedException
=======
from ._exceptions import UnAuthenticatedException, ValidationFailedException
from .utils import TimeValues


def resolve_auth_token() -> Optional[str]:
    # auth request param
    if "auth" in request.values:
        return request.values["auth"]
    # user name password
    if request.authorization and request.authorization.username == "epidata":
        return request.authorization.password
    # bearer token authentication
    auth_header = request.headers.get("Authorization")
    if auth_header and auth_header.startswith("Bearer "):
        return auth_header[len("Bearer ") :]
    return None


def check_auth_token(token: str, optional=False) -> bool:
    value = resolve_auth_token()

    if value is None:
        if optional:
            return False
        else:
            raise ValidationFailedException(f"missing parameter: auth")

    valid_token = value == token
    if not valid_token and not optional:
        raise UnAuthenticatedException()
    return valid_token
>>>>>>> 06662987


def require_all(*values: str) -> bool:
    """
    returns true if all fields are present in the request otherwise raises an exception
    :returns bool
    """
    for value in values:
        if not request.values.get(value):
            raise ValidationFailedException(f"missing parameter: need [{', '.join(values)}]")
    return True


def require_any(*values: str, empty=False) -> bool:
    """
    returns true if any fields are present in the request otherwise raises an exception
    :returns bool
    """
    for value in values:
        if request.values.get(value) or (empty and value in request.values):
            return True
    raise ValidationFailedException(f"missing parameter: need one of [{', '.join(values)}]")


def _extract_value(key: Union[str, Sequence[str]]) -> Optional[str]:
    if isinstance(key, str):
        return request.values.get(key)
    for k in key:
        if k in request.values:
            return request.values[k]
    return None


def _extract_list_value(key: Union[str, Sequence[str]]) -> List[str]:
    if isinstance(key, str):
        return request.values.getlist(key)
    for k in key:
        if k in request.values:
            return request.values.getlist(k)
    return []


def extract_strings(key: Union[str, Sequence[str]]) -> Optional[List[str]]:
    s = _extract_list_value(key)
    if not s:
        # nothing to do
        return None
    # we can have multiple values
    return [v for vs in s for v in vs.split(",")]


IntRange = Union[Tuple[int, int], int]


def extract_integer(key: Union[str, Sequence[str]]) -> Optional[int]:
    s = _extract_value(key)
    if not s:
        # nothing to do
        return None
    try:
        return int(s)
    except ValueError:
        raise ValidationFailedException(f"{key}: not a number: {s}")


def extract_integers(key: Union[str, Sequence[str]]) -> Optional[List[IntRange]]:
    parts = extract_strings(key)
    if not parts:
        # nothing to do
        return None

    def _parse_range(part: str):
        if "-" not in part:
            return int(part)
        r = part.split("-", 2)
        first = int(r[0])
        last = int(r[1])
        if first == last:
            # the first and last numbers are the same, just treat it as a singe value
            return first
        elif last > first:
            # add the range as an array
            return (first, last)
        # the range is inverted, this is an error
        raise ValidationFailedException(f"{key}: the given range is inverted")

    try:
        values = [_parse_range(part) for part in parts]
        # check for invalid values
        return None if any(v is None for v in values) else values
    except ValueError as e:
        raise ValidationFailedException(f"{key}: not a number: {str(e)}")


def parse_date(s: str) -> int:
    # parses a given string in format YYYYMMDD or YYYY-MM-DD to a number in the form YYYYMMDD
    try:
        return int(s.replace("-", ""))
    except ValueError:
        raise ValidationFailedException(f"not a valid date: {s}")


def extract_date(key: Union[str, Sequence[str]]) -> Optional[int]:
    s = _extract_value(key)
    if not s:
        return None
    return parse_date(s)


def extract_dates(key: Union[str, Sequence[str]]) -> Optional[TimeValues]:
    parts = extract_strings(key)
    if not parts:
        return None
    values: TimeValues = []

    def push_range(first: str, last: str):
        first_d = parse_date(first)
        last_d = parse_date(last)
        if first_d == last_d:
            # the first and last numbers are the same, just treat it as a singe value
            return first_d
        if last_d > first_d:
            # add the range as an array
            return (first_d, last_d)
        # the range is inverted, this is an error
        raise ValidationFailedException(f"{key}: the given range is inverted")

    for part in parts:
        if "-" not in part and ":" not in part:
            # YYYYMMDD
            values.append(parse_date(part))
            continue
        if ":" in part:
            # YYYY-MM-DD:YYYY-MM-DD
            range_part = part.split(":", 2)
            r = push_range(range_part[0], range_part[1])
            if r is None:
                return None
            values.append(r)
            continue
        # YYYY-MM-DD or YYYYMMDD-YYYYMMDD
        # split on the dash
        range_part = part.split("-")
        if len(range_part) == 2:
            # YYYYMMDD-YYYYMMDD
            r = push_range(range_part[0], range_part[1])
            if r is None:
                return None
            values.append(r)
            continue
        # YYYY-MM-DD
        values.append(parse_date(part))
    # success, return the list
    return values<|MERGE_RESOLUTION|>--- conflicted
+++ resolved
@@ -2,41 +2,7 @@
 
 from flask import request
 
-<<<<<<< HEAD
 from ._exceptions import ValidationFailedException
-=======
-from ._exceptions import UnAuthenticatedException, ValidationFailedException
-from .utils import TimeValues
-
-
-def resolve_auth_token() -> Optional[str]:
-    # auth request param
-    if "auth" in request.values:
-        return request.values["auth"]
-    # user name password
-    if request.authorization and request.authorization.username == "epidata":
-        return request.authorization.password
-    # bearer token authentication
-    auth_header = request.headers.get("Authorization")
-    if auth_header and auth_header.startswith("Bearer "):
-        return auth_header[len("Bearer ") :]
-    return None
-
-
-def check_auth_token(token: str, optional=False) -> bool:
-    value = resolve_auth_token()
-
-    if value is None:
-        if optional:
-            return False
-        else:
-            raise ValidationFailedException(f"missing parameter: auth")
-
-    valid_token = value == token
-    if not valid_token and not optional:
-        raise UnAuthenticatedException()
-    return valid_token
->>>>>>> 06662987
 
 
 def require_all(*values: str) -> bool:
