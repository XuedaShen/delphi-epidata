import json
import os
from dotenv import load_dotenv
<<<<<<< HEAD
import json
from enum import Enum
from datetime import date
=======
>>>>>>> 510e31f5

load_dotenv()

VERSION = "0.4.6"

MAX_RESULTS = int(10e6)
MAX_COMPATIBILITY_RESULTS = int(3650)

SQLALCHEMY_DATABASE_URI = os.environ.get("SQLALCHEMY_DATABASE_URI", "sqlite:///test.db")

# defaults
SQLALCHEMY_ENGINE_OPTIONS = {
    "pool_pre_ping": True,  # enable ping test for validity of recycled pool connections on connect() calls
    "pool_recycle": 5       # seconds after which a recycled pool connection is considered invalid
}
# update with overrides of defaults or additions from external configs
SQLALCHEMY_ENGINE_OPTIONS.update(
    json.loads(os.environ.get("SQLALCHEMY_ENGINE_OPTIONS", "{}")))

SECRET = os.environ.get("FLASK_SECRET", "secret")
URL_PREFIX = os.environ.get("FLASK_PREFIX", "/")

REGION_TO_STATE = {
    "hhs1": ["VT", "CT", "ME", "MA", "NH", "RI"],
    "hhs2": ["NJ", "NY"],
    "hhs3": ["DE", "DC", "MD", "PA", "VA", "WV"],
    "hhs4": ["AL", "FL", "GA", "KY", "MS", "NC", "TN", "SC"],
    "hhs5": ["IL", "IN", "MI", "MN", "OH", "WI"],
    "hhs6": ["AR", "LA", "NM", "OK", "TX"],
    "hhs7": ["IA", "KS", "MO", "NE"],
    "hhs8": ["CO", "MT", "ND", "SD", "UT", "WY"],
    "hhs9": ["AZ", "CA", "HI", "NV"],
    "hhs10": ["AK", "ID", "OR", "WA"],
    "cen1": ["CT", "ME", "MA", "NH", "RI", "VT"],
    "cen2": ["NJ", "NY", "PA"],
    "cen3": ["IL", "IN", "MI", "OH", "WI"],
    "cen4": ["IA", "KS", "MN", "MO", "NE", "ND", "SD"],
    "cen5": ["DE", "DC", "FL", "GA", "MD", "NC", "SC", "VA", "WV"],
    "cen6": ["AL", "KY", "MS", "TN"],
    "cen7": ["AR", "LA", "OK", "TX"],
    "cen8": ["AZ", "CO", "ID", "MT", "NV", "NM", "UT", "WY"],
    "cen9": ["AK", "CA", "HI", "OR", "WA"],
}
NATION_REGION = "nat"

API_KEY_REQUIRED_STARTING_AT = date.fromisoformat(os.environ.get('API_REQUIRED_STARTING_AT', '3000-01-01'))
# password needed for the admin application if not set the admin routes won't be available
ADMIN_PASSWORD = os.environ.get('API_KEY_ADMIN_PASSWORD')
# secret for the google form to give to the admin/register endpoint
REGISTER_WEBHOOK_TOKEN = os.environ.get('API_KEY_REGISTER_WEBHOOK_TOKEN')
# see recaptcha
RECAPTCHA_SITE_KEY = os.environ.get('RECAPTCHA_SITE_KEY')
RECAPTCHA_SECRET_KEY = os.environ.get('RECAPTCHA_SECRET_KEY')

# https://flask-limiter.readthedocs.io/en/stable/#rate-limit-string-notation
RATE_LIMIT = os.environ.get('RATE_LIMIT', '10/hour')
# fixed-window, fixed-window-elastic-expiry, or moving-window
# see also https://flask-limiter.readthedocs.io/en/stable/#rate-limiting-strategies
RATELIMIT_STRATEGY = os.environ.get('RATELIMIT_STRATEGY', 'fixed-window')
# see https://flask-limiter.readthedocs.io/en/stable/#configuration
RATELIMIT_STORAGE_URL = os.environ.get('RATELIMIT_STORAGE_URL', 'memory://')


class UserRole(str, Enum):
    afhsb = "afhsb"
    cdc = "cdc"
    fluview = "fluview"
    ght = "ght"
    norostat = "norostat"
    quidel = "quidel"
    sensors = "sensors"
    sensor_twtr = "sensor_twtr"
    sensor_gft = "sensor_gft"
    sensor_ght = "sensor_ght"
    sensor_ghtj = "sensor_ghtj"
    sensor_cdc = "sensor_cdc"
    sensor_quid = "sensor_quid"
    sensor_wiki = "sensor_wiki"
    twitter = "twitter"

# Begin sensor query authentication configuration
# A multimap of sensor names to the "granular" auth tokens that can be used to access them;
# excludes the "global" sensor auth key that works for all sensors:
GRANULAR_SENSOR_ROLES = {
    "twtr": UserRole.sensor_twtr,
    "gft": UserRole.sensor_gft,
    "ght": UserRole.sensor_ght,
    "ghtj": UserRole.sensor_ghtj,
    "cdc": UserRole.sensor_cdc,
    "quid": UserRole.sensor_quid,
    "wiki": UserRole.sensor_wiki,
}

# A set of sensors that do not require an auth key to access:
OPEN_SENSORS = [
    "sar3",
    "epic",
    "arch",
]<|MERGE_RESOLUTION|>--- conflicted
+++ resolved
@@ -1,12 +1,9 @@
 import json
 import os
 from dotenv import load_dotenv
-<<<<<<< HEAD
 import json
 from enum import Enum
 from datetime import date
-=======
->>>>>>> 510e31f5
 
 load_dotenv()
 
